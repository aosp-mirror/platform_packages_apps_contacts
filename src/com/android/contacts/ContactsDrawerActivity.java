--- conflicted
+++ resolved
@@ -616,16 +616,12 @@
         }
     }
 
-<<<<<<< HEAD
     private void setMenuChecked(MenuItem menuItem, boolean checked) {
         menuItem.setCheckable(checked);
         menuItem.setChecked(checked);
     }
 
-    private void selectAccount() {
-=======
     private void selectAccountForNewGroup() {
->>>>>>> 552e5828
         final List<AccountWithDataSet> accounts = AccountTypeManager.getInstance(this)
                 .getGroupWritableAccounts();
         if (accounts.isEmpty()) {
