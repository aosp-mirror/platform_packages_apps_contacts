--- conflicted
+++ resolved
@@ -240,12 +240,8 @@
         mDrawerLayout = (DrawerLayout) findViewById(R.id.drawer_layout);
         mToggle = new ContactsActionBarDrawerToggle(this, mDrawerLayout, mToolbar,
                 R.string.navigation_drawer_open, R.string.navigation_drawer_close);
-<<<<<<< HEAD
+
         mDrawerLayout.setDrawerListener(mToggle);
-        mToggle.syncState();
-=======
-
-        mDrawer.setDrawerListener(mToggle);
         // Set fallback handler for when drawer is disabled.
         mToggle.setToolbarNavigationClickListener(new View.OnClickListener() {
             @Override
@@ -253,7 +249,6 @@
                 onBackPressed();
             }
         });
->>>>>>> cc58ba8d
 
         // Set up navigation mode.
         if (savedState != null) {
@@ -283,7 +278,7 @@
 
     public void setDrawerLockMode(boolean enabled) {
         // Prevent drawer from being opened by sliding from the start of screen.
-        mDrawer.setDrawerLockMode(enabled ? DrawerLayout.LOCK_MODE_UNLOCKED
+        mDrawerLayout.setDrawerLockMode(enabled ? DrawerLayout.LOCK_MODE_UNLOCKED
                 : DrawerLayout.LOCK_MODE_LOCKED_CLOSED);
 
         // Order of these statements matter.
@@ -365,7 +360,6 @@
     }
 
     @Override
-<<<<<<< HEAD
     protected void onStart() {
         super.onStart();
         mNavigationDrawer.onStart();
@@ -381,7 +375,9 @@
     protected void onStop() {
         mNavigationDrawer.onStop();
         super.onStop();
-=======
+    }
+
+    @Override
     protected void onPostCreate(Bundle savedInstanceState) {
         super.onPostCreate(savedInstanceState);
         mToggle.syncState();
@@ -391,7 +387,6 @@
     public void onConfigurationChanged(Configuration newConfig) {
         super.onConfigurationChanged(newConfig);
         mToggle.onConfigurationChanged(newConfig);
->>>>>>> cc58ba8d
     }
 
     // Set up fragment manager to load groups and filters.
