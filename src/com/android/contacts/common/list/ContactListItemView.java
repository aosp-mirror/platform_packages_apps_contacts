/*
 * Copyright (C) 2010 The Android Open Source Project
 *
 * Licensed under the Apache License, Version 2.0 (the "License");
 * you may not use this file except in compliance with the License.
 * You may obtain a copy of the License at
 *
 *      http://www.apache.org/licenses/LICENSE-2.0
 *
 * Unless required by applicable law or agreed to in writing, software
 * distributed under the License is distributed on an "AS IS" BASIS,
 * WITHOUT WARRANTIES OR CONDITIONS OF ANY KIND, either express or implied.
 * See the License for the specific language governing permissions and
 * limitations under the License.
 */

package com.android.contacts.common.list;

import android.content.Context;
import android.content.res.ColorStateList;
import android.content.res.TypedArray;
import android.database.CharArrayBuffer;
import android.database.Cursor;
import android.graphics.Canvas;
import android.graphics.Color;
import android.graphics.Rect;
import android.graphics.Typeface;
import android.graphics.drawable.Drawable;
import android.os.Bundle;
import android.provider.ContactsContract;
import android.provider.ContactsContract.Contacts;
import android.text.Spannable;
import android.text.SpannableString;
import android.text.TextUtils;
import android.text.TextUtils.TruncateAt;
import android.util.AttributeSet;
import android.util.TypedValue;
import android.view.Gravity;
import android.view.MotionEvent;
import android.view.View;
import android.view.ViewGroup;
import android.widget.AbsListView.SelectionBoundsAdjuster;
import android.widget.ImageView;
import android.widget.ImageView.ScaleType;
import android.widget.QuickContactBadge;
import android.widget.TextView;

import com.android.contacts.common.ContactPresenceIconUtil;
import com.android.contacts.common.ContactStatusUtil;
import com.android.contacts.common.R;
import com.android.contacts.common.format.TextHighlighter;
import com.android.contacts.common.util.SearchUtil;
import com.android.contacts.common.util.ViewUtil;

import com.google.common.collect.Lists;

import java.util.ArrayList;
import java.util.List;
import java.util.Locale;
import java.util.regex.Matcher;
import java.util.regex.Pattern;

/**
 * A custom view for an item in the contact list.
 * The view contains the contact's photo, a set of text views (for name, status, etc...) and
 * icons for presence and call.
 * The view uses no XML file for layout and all the measurements and layouts are done
 * in the onMeasure and onLayout methods.
 *
 * The layout puts the contact's photo on the right side of the view, the call icon (if present)
 * to the left of the photo, the text lines are aligned to the left and the presence icon (if
 * present) is set to the left of the status line.
 *
 * The layout also supports a header (used as a header of a group of contacts) that is above the
 * contact's data and a divider between contact view.
 */

public class ContactListItemView extends ViewGroup
        implements SelectionBoundsAdjuster {

    // Style values for layout and appearance
    // The initialized values are defaults if none is provided through xml.
    private int mPreferredHeight = 0;
    private int mGapBetweenImageAndText = 0;
    private int mGapBetweenLabelAndData = 0;
    private int mPresenceIconMargin = 4;
    private int mPresenceIconSize = 16;
    private int mHeaderTextColor = Color.BLACK;
    private int mHeaderTextIndent = 0;
    private int mHeaderTextSize = 12;
    private int mHeaderUnderlineHeight = 1;
    private int mHeaderUnderlineColor = 0;
    private int mCountViewTextSize = 12;
    private int mContactsCountTextColor = Color.BLACK;
    private int mTextIndent = 0;
    private Drawable mActivatedBackgroundDrawable;

    /**
     * Used with {@link #mLabelView}, specifying the width ratio between label and data.
     */
    private int mLabelViewWidthWeight = 3;
    /**
     * Used with {@link #mDataView}, specifying the width ratio between label and data.
     */
    private int mDataViewWidthWeight = 5;

    // Will be used with adjustListItemSelectionBounds().
    private int mSelectionBoundsMarginLeft;
    private int mSelectionBoundsMarginRight;

    // Horizontal divider between contact views.
    private boolean mHorizontalDividerVisible = true;
    private Drawable mHorizontalDividerDrawable;
    private int mHorizontalDividerHeight;

    protected static class HighlightSequence {
        private final int start;
        private final int end;

        HighlightSequence(int start, int end) {
            this.start = start;
            this.end = end;
        }
    }

    private ArrayList<HighlightSequence> mNameHighlightSequence;
    private ArrayList<HighlightSequence> mNumberHighlightSequence;

    // Highlighting prefix for names.
    private String mHighlightedPrefix;

    /**
     * Where to put contact photo. This affects the other Views' layout or look-and-feel.
     *
     * TODO: replace enum with int constants
     */
    public enum PhotoPosition {
        LEFT,
        RIGHT
    }

    static public final PhotoPosition getDefaultPhotoPosition(boolean opposite) {
        final Locale locale = Locale.getDefault();
        final int layoutDirection = TextUtils.getLayoutDirectionFromLocale(locale);
        switch (layoutDirection) {
            case View.LAYOUT_DIRECTION_RTL:
                return (opposite ? PhotoPosition.RIGHT : PhotoPosition.LEFT);
            case View.LAYOUT_DIRECTION_LTR:
            default:
                return (opposite ? PhotoPosition.LEFT : PhotoPosition.RIGHT);
        }
    }

    private PhotoPosition mPhotoPosition = getDefaultPhotoPosition(false /* normal/non opposite */);

    // Header layout data
    private boolean mHeaderVisible;
    private View mHeaderDivider;
    private int mHeaderBackgroundHeight = 30;
    private TextView mHeaderTextView;

    // The views inside the contact view
    private boolean mQuickContactEnabled = true;
    private QuickContactBadge mQuickContact;
    private ImageView mPhotoView;
    private TextView mNameTextView;
    private TextView mPhoneticNameTextView;
    private TextView mLabelView;
    private TextView mDataView;
    private TextView mSnippetView;
    private TextView mStatusView;
    private TextView mCountView;
    private ImageView mPresenceIcon;

    private ColorStateList mSecondaryTextColor;



    private int mDefaultPhotoViewSize = 0;
    /**
     * Can be effective even when {@link #mPhotoView} is null, as we want to have horizontal padding
     * to align other data in this View.
     */
    private int mPhotoViewWidth;
    /**
     * Can be effective even when {@link #mPhotoView} is null, as we want to have vertical padding.
     */
    private int mPhotoViewHeight;

    /**
     * Only effective when {@link #mPhotoView} is null.
     * When true all the Views on the right side of the photo should have horizontal padding on
     * those left assuming there is a photo.
     */
    private boolean mKeepHorizontalPaddingForPhotoView;
    /**
     * Only effective when {@link #mPhotoView} is null.
     */
    private boolean mKeepVerticalPaddingForPhotoView;

    /**
     * True when {@link #mPhotoViewWidth} and {@link #mPhotoViewHeight} are ready for being used.
     * False indicates those values should be updated before being used in position calculation.
     */
    private boolean mPhotoViewWidthAndHeightAreReady = false;

    private int mNameTextViewHeight;
    private int mPhoneticNameTextViewHeight;
    private int mLabelViewHeight;
    private int mDataViewHeight;
    private int mSnippetTextViewHeight;
    private int mStatusTextViewHeight;

    // Holds Math.max(mLabelTextViewHeight, mDataViewHeight), assuming Label and Data share the
    // same row.
    private int mLabelAndDataViewMaxHeight;

    // TODO: some TextView fields are using CharArrayBuffer while some are not. Determine which is
    // more efficient for each case or in general, and simplify the whole implementation.
    // Note: if we're sure MARQUEE will be used every time, there's no reason to use
    // CharArrayBuffer, since MARQUEE requires Span and thus we need to copy characters inside the
    // buffer to Spannable once, while CharArrayBuffer is for directly applying char array to
    // TextView without any modification.
    private final CharArrayBuffer mDataBuffer = new CharArrayBuffer(128);
    private final CharArrayBuffer mPhoneticNameBuffer = new CharArrayBuffer(128);

    private boolean mActivatedStateSupported;

    private Rect mBoundsWithoutHeader = new Rect();

    /** A helper used to highlight a prefix in a text field. */
    private final TextHighlighter mTextHighlighter;
    private CharSequence mUnknownNameText;

    public ContactListItemView(Context context) {
        super(context);

        mTextHighlighter = new TextHighlighter(Typeface.BOLD);
    }

    public ContactListItemView(Context context, AttributeSet attrs) {
        super(context, attrs);

        // Read all style values
        TypedArray a = getContext().obtainStyledAttributes(attrs, R.styleable.ContactListItemView);
        mPreferredHeight = a.getDimensionPixelSize(
                R.styleable.ContactListItemView_list_item_height, mPreferredHeight);
        mActivatedBackgroundDrawable = a.getDrawable(
                R.styleable.ContactListItemView_activated_background);
        mHorizontalDividerDrawable = a.getDrawable(
                R.styleable.ContactListItemView_list_item_divider);

        mGapBetweenImageAndText = a.getDimensionPixelOffset(
                R.styleable.ContactListItemView_list_item_gap_between_image_and_text,
                mGapBetweenImageAndText);
        mGapBetweenLabelAndData = a.getDimensionPixelOffset(
                R.styleable.ContactListItemView_list_item_gap_between_label_and_data,
                mGapBetweenLabelAndData);
        mPresenceIconMargin = a.getDimensionPixelOffset(
                R.styleable.ContactListItemView_list_item_presence_icon_margin,
                mPresenceIconMargin);
        mPresenceIconSize = a.getDimensionPixelOffset(
                R.styleable.ContactListItemView_list_item_presence_icon_size, mPresenceIconSize);
        mDefaultPhotoViewSize = a.getDimensionPixelOffset(
                R.styleable.ContactListItemView_list_item_photo_size, mDefaultPhotoViewSize);
        mHeaderTextIndent = a.getDimensionPixelOffset(
                R.styleable.ContactListItemView_list_item_header_text_indent, mHeaderTextIndent);
        mHeaderTextColor = a.getColor(
                R.styleable.ContactListItemView_list_item_header_text_color, mHeaderTextColor);
        mHeaderTextSize = a.getDimensionPixelSize(
                R.styleable.ContactListItemView_list_item_header_text_size, mHeaderTextSize);
        mHeaderBackgroundHeight = a.getDimensionPixelSize(
                R.styleable.ContactListItemView_list_item_header_height, mHeaderBackgroundHeight);
        mHeaderUnderlineHeight = a.getDimensionPixelSize(
                R.styleable.ContactListItemView_list_item_header_underline_height,
                mHeaderUnderlineHeight);
        mHeaderUnderlineColor = a.getColor(
                R.styleable.ContactListItemView_list_item_header_underline_color,
                mHeaderUnderlineColor);
        mTextIndent = a.getDimensionPixelOffset(
                R.styleable.ContactListItemView_list_item_text_indent, mTextIndent);
        mCountViewTextSize = a.getDimensionPixelSize(
                R.styleable.ContactListItemView_list_item_contacts_count_text_size,
                mCountViewTextSize);
        mContactsCountTextColor = a.getColor(
                R.styleable.ContactListItemView_list_item_contacts_count_text_color,
                mContactsCountTextColor);
        mDataViewWidthWeight = a.getInteger(
                R.styleable.ContactListItemView_list_item_data_width_weight, mDataViewWidthWeight);
        mLabelViewWidthWeight = a.getInteger(
                R.styleable.ContactListItemView_list_item_label_width_weight,
                mLabelViewWidthWeight);

        setPaddingRelative(
                a.getDimensionPixelOffset(
                        R.styleable.ContactListItemView_list_item_padding_left, 0),
                a.getDimensionPixelOffset(
                        R.styleable.ContactListItemView_list_item_padding_top, 0),
                a.getDimensionPixelOffset(
                        R.styleable.ContactListItemView_list_item_padding_right, 0),
                a.getDimensionPixelOffset(
                        R.styleable.ContactListItemView_list_item_padding_bottom, 0));

        mTextHighlighter = new TextHighlighter(Typeface.BOLD);

        a.recycle();

        a = getContext().obtainStyledAttributes(android.R.styleable.Theme);
        mSecondaryTextColor = a.getColorStateList(android.R.styleable.Theme_textColorSecondary);
        a.recycle();

        mHorizontalDividerHeight = mHorizontalDividerDrawable.getIntrinsicHeight();

        if (mActivatedBackgroundDrawable != null) {
            mActivatedBackgroundDrawable.setCallback(this);
        }

        mNameHighlightSequence = new ArrayList<HighlightSequence>();
        mNumberHighlightSequence = new ArrayList<HighlightSequence>();
    }

    public void setUnknownNameText(CharSequence unknownNameText) {
        mUnknownNameText = unknownNameText;
    }

    public void setQuickContactEnabled(boolean flag) {
        mQuickContactEnabled = flag;
    }

    @Override
    protected void onMeasure(int widthMeasureSpec, int heightMeasureSpec) {
        // We will match parent's width and wrap content vertically, but make sure
        // height is no less than listPreferredItemHeight.
        final int specWidth = resolveSize(0, widthMeasureSpec);
        final int preferredHeight;
        if (mHorizontalDividerVisible) {
            preferredHeight = mPreferredHeight + mHorizontalDividerHeight;
        } else {
            preferredHeight = mPreferredHeight;
        }

        mNameTextViewHeight = 0;
        mPhoneticNameTextViewHeight = 0;
        mLabelViewHeight = 0;
        mDataViewHeight = 0;
        mLabelAndDataViewMaxHeight = 0;
        mSnippetTextViewHeight = 0;
        mStatusTextViewHeight = 0;

        ensurePhotoViewSize();

        // Width each TextView is able to use.
        final int effectiveWidth;
        // All the other Views will honor the photo, so available width for them may be shrunk.
        if (mPhotoViewWidth > 0 || mKeepHorizontalPaddingForPhotoView) {
            effectiveWidth = specWidth - getPaddingLeft() - getPaddingRight()
                    - (mPhotoViewWidth + mGapBetweenImageAndText);
        } else {
            effectiveWidth = specWidth - getPaddingLeft() - getPaddingRight();
        }

        // Go over all visible text views and measure actual width of each of them.
        // Also calculate their heights to get the total height for this entire view.

        if (isVisible(mNameTextView)) {
            // Caculate width for name text - this parallels similar measurement in onLayout.
            int nameTextWidth = effectiveWidth;
            if (mPhotoPosition != PhotoPosition.LEFT) {
                nameTextWidth -= mTextIndent;
            }
            mNameTextView.measure(
                    MeasureSpec.makeMeasureSpec(nameTextWidth, MeasureSpec.EXACTLY),
                    MeasureSpec.makeMeasureSpec(0, MeasureSpec.UNSPECIFIED));
            mNameTextViewHeight = mNameTextView.getMeasuredHeight();
        }

        if (isVisible(mPhoneticNameTextView)) {
            mPhoneticNameTextView.measure(
                    MeasureSpec.makeMeasureSpec(effectiveWidth, MeasureSpec.EXACTLY),
                    MeasureSpec.makeMeasureSpec(0, MeasureSpec.UNSPECIFIED));
            mPhoneticNameTextViewHeight = mPhoneticNameTextView.getMeasuredHeight();
        }

        // If both data (phone number/email address) and label (type like "MOBILE") are quite long,
        // we should ellipsize both using appropriate ratio.
        final int dataWidth;
        final int labelWidth;
        if (isVisible(mDataView)) {
            if (isVisible(mLabelView)) {
                final int totalWidth = effectiveWidth - mGapBetweenLabelAndData;
                dataWidth = ((totalWidth * mDataViewWidthWeight)
                        / (mDataViewWidthWeight + mLabelViewWidthWeight));
                labelWidth = ((totalWidth * mLabelViewWidthWeight) /
                        (mDataViewWidthWeight + mLabelViewWidthWeight));
            } else {
                dataWidth = effectiveWidth;
                labelWidth = 0;
            }
        } else {
            dataWidth = 0;
            if (isVisible(mLabelView)) {
                labelWidth = effectiveWidth;
            } else {
                labelWidth = 0;
            }
        }

        if (isVisible(mDataView)) {
            mDataView.measure(MeasureSpec.makeMeasureSpec(dataWidth, MeasureSpec.EXACTLY),
                    MeasureSpec.makeMeasureSpec(0, MeasureSpec.UNSPECIFIED));
            mDataViewHeight = mDataView.getMeasuredHeight();
        }

        if (isVisible(mLabelView)) {
            // For performance reason we don't want AT_MOST usually, but when the picture is
            // on right, we need to use it anyway because mDataView is next to mLabelView.
            final int mode = (mPhotoPosition == PhotoPosition.LEFT
                    ? MeasureSpec.EXACTLY : MeasureSpec.AT_MOST);
            mLabelView.measure(MeasureSpec.makeMeasureSpec(labelWidth, mode),
                    MeasureSpec.makeMeasureSpec(0, MeasureSpec.UNSPECIFIED));
            mLabelViewHeight = mLabelView.getMeasuredHeight();
        }
        mLabelAndDataViewMaxHeight = Math.max(mLabelViewHeight, mDataViewHeight);

        if (isVisible(mSnippetView)) {
            mSnippetView.measure(
                    MeasureSpec.makeMeasureSpec(effectiveWidth, MeasureSpec.EXACTLY),
                    MeasureSpec.makeMeasureSpec(0, MeasureSpec.UNSPECIFIED));
            mSnippetTextViewHeight = mSnippetView.getMeasuredHeight();
        }

        // Status view height is the biggest of the text view and the presence icon
        if (isVisible(mPresenceIcon)) {
            mPresenceIcon.measure(
                    MeasureSpec.makeMeasureSpec(mPresenceIconSize, MeasureSpec.EXACTLY),
                    MeasureSpec.makeMeasureSpec(mPresenceIconSize, MeasureSpec.EXACTLY));
            mStatusTextViewHeight = mPresenceIcon.getMeasuredHeight();
        }

        if (isVisible(mStatusView)) {
            // Presence and status are in a same row, so status will be affected by icon size.
            final int statusWidth;
            if (isVisible(mPresenceIcon)) {
                statusWidth = (effectiveWidth - mPresenceIcon.getMeasuredWidth()
                        - mPresenceIconMargin);
            } else {
                statusWidth = effectiveWidth;
            }
            mStatusView.measure(MeasureSpec.makeMeasureSpec(statusWidth, MeasureSpec.EXACTLY),
                    MeasureSpec.makeMeasureSpec(0, MeasureSpec.UNSPECIFIED));
            mStatusTextViewHeight =
                    Math.max(mStatusTextViewHeight, mStatusView.getMeasuredHeight());
        }

        // Calculate height including padding.
        int height = (mNameTextViewHeight + mPhoneticNameTextViewHeight +
                mLabelAndDataViewMaxHeight +
                mSnippetTextViewHeight + mStatusTextViewHeight);

        // Make sure the height is at least as high as the photo
        height = Math.max(height, mPhotoViewHeight + getPaddingBottom() + getPaddingTop());

        // Add horizontal divider height
        if (mHorizontalDividerVisible) {
            height += mHorizontalDividerHeight;
        }

        // Make sure height is at least the preferred height
        height = Math.max(height, preferredHeight);

        // Add the height of the header if visible
        if (mHeaderVisible) {
            final int headerWidth = specWidth -
                    getPaddingLeft() - getPaddingRight() - mHeaderTextIndent;
            mHeaderTextView.measure(
                    MeasureSpec.makeMeasureSpec(headerWidth, MeasureSpec.EXACTLY),
                    MeasureSpec.makeMeasureSpec(mHeaderBackgroundHeight, MeasureSpec.EXACTLY));
            if (mCountView != null) {
                mCountView.measure(
                        MeasureSpec.makeMeasureSpec(headerWidth, MeasureSpec.AT_MOST),
                        MeasureSpec.makeMeasureSpec(mHeaderBackgroundHeight, MeasureSpec.EXACTLY));
            }
            mHeaderBackgroundHeight = Math.max(mHeaderBackgroundHeight,
                    mHeaderTextView.getMeasuredHeight());
            height += (mHeaderBackgroundHeight + mHeaderUnderlineHeight);
        }

        setMeasuredDimension(specWidth, height);
    }

    @Override
    protected void onLayout(boolean changed, int left, int top, int right, int bottom) {
        final int height = bottom - top;
        final int width = right - left;

        // Determine the vertical bounds by laying out the header first.
        int topBound = 0;
        int bottomBound = height;
        int leftBound = getPaddingLeft();
        int rightBound = width - getPaddingRight();

        final boolean isLayoutRtl = ViewUtil.isViewLayoutRtl(this);

        // Put the header in the top of the contact view (Text + underline view)
        if (mHeaderVisible) {
            mHeaderTextView.layout(isLayoutRtl ? leftBound : leftBound + mHeaderTextIndent,
                    0,
                    isLayoutRtl ? rightBound - mHeaderTextIndent : rightBound,
                    mHeaderBackgroundHeight);
            if (mCountView != null) {
                mCountView.layout(rightBound - mCountView.getMeasuredWidth(),
                        0,
                        rightBound,
                        mHeaderBackgroundHeight);
            }
            mHeaderDivider.layout(leftBound,
                    mHeaderBackgroundHeight,
                    rightBound,
                    mHeaderBackgroundHeight + mHeaderUnderlineHeight);
            topBound += (mHeaderBackgroundHeight + mHeaderUnderlineHeight);
        }

        // Put horizontal divider at the bottom
        if (mHorizontalDividerVisible) {
            mHorizontalDividerDrawable.setBounds(
                    leftBound,
                    height - mHorizontalDividerHeight,
                    rightBound,
                    height);
            bottomBound -= mHorizontalDividerHeight;
        }

        mBoundsWithoutHeader.set(0, topBound, width, bottomBound);

        if (mActivatedStateSupported && isActivated()) {
            mActivatedBackgroundDrawable.setBounds(mBoundsWithoutHeader);
        }

        final View photoView = mQuickContact != null ? mQuickContact : mPhotoView;
        if (mPhotoPosition == PhotoPosition.LEFT) {
            // Photo is the left most view. All the other Views should on the right of the photo.
            if (photoView != null) {
                // Center the photo vertically
                final int photoTop = topBound + (bottomBound - topBound - mPhotoViewHeight) / 2;
                photoView.layout(
                        leftBound,
                        photoTop,
                        leftBound + mPhotoViewWidth,
                        photoTop + mPhotoViewHeight);
                leftBound += mPhotoViewWidth + mGapBetweenImageAndText;
            } else if (mKeepHorizontalPaddingForPhotoView) {
                // Draw nothing but keep the padding.
                leftBound += mPhotoViewWidth + mGapBetweenImageAndText;
            }
        } else {
            // Photo is the right most view. Right bound should be adjusted that way.
            if (photoView != null) {
                // Center the photo vertically
                final int photoTop = topBound + (bottomBound - topBound - mPhotoViewHeight) / 2;
                photoView.layout(
                        rightBound - mPhotoViewWidth,
                        photoTop,
                        rightBound,
                        photoTop + mPhotoViewHeight);
                rightBound -= (mPhotoViewWidth + mGapBetweenImageAndText);
            } else if (mKeepHorizontalPaddingForPhotoView) {
                // Draw nothing but keep the padding.
                rightBound -= (mPhotoViewWidth + mGapBetweenImageAndText);
            }

            // Add indent between left-most padding and texts.
            leftBound += mTextIndent;
        }

        // Center text vertically
        final int totalTextHeight = mNameTextViewHeight + mPhoneticNameTextViewHeight +
                mLabelAndDataViewMaxHeight + mSnippetTextViewHeight + mStatusTextViewHeight;
        int textTopBound = (bottomBound + topBound - totalTextHeight) / 2;

        // Layout all text view and presence icon
        // Put name TextView first
        if (isVisible(mNameTextView)) {
            mNameTextView.layout(leftBound,
                    textTopBound,
                    rightBound,
                    textTopBound + mNameTextViewHeight);
            textTopBound += mNameTextViewHeight;
        }

        // Presence and status
        if (isLayoutRtl) {
            int statusRightBound = rightBound;
            if (isVisible(mPresenceIcon)) {
                int iconWidth = mPresenceIcon.getMeasuredWidth();
                mPresenceIcon.layout(
                        rightBound - iconWidth,
                        textTopBound,
                        rightBound,
                        textTopBound + mStatusTextViewHeight);
                statusRightBound -= (iconWidth + mPresenceIconMargin);
            }

            if (isVisible(mStatusView)) {
                mStatusView.layout(leftBound,
                        textTopBound,
                        statusRightBound,
                        textTopBound + mStatusTextViewHeight);
            }
        } else {
            int statusLeftBound = leftBound;
            if (isVisible(mPresenceIcon)) {
                int iconWidth = mPresenceIcon.getMeasuredWidth();
                mPresenceIcon.layout(
                        leftBound,
                        textTopBound,
                        leftBound + iconWidth,
                        textTopBound + mStatusTextViewHeight);
                statusLeftBound += (iconWidth + mPresenceIconMargin);
            }

            if (isVisible(mStatusView)) {
                mStatusView.layout(statusLeftBound,
                        textTopBound,
                        rightBound,
                        textTopBound + mStatusTextViewHeight);
            }
        }

        if (isVisible(mStatusView) || isVisible(mPresenceIcon)) {
            textTopBound += mStatusTextViewHeight;
        }

        // Rest of text views
        int dataLeftBound = leftBound;
        if (isVisible(mPhoneticNameTextView)) {
            mPhoneticNameTextView.layout(leftBound,
                    textTopBound,
                    rightBound,
                    textTopBound + mPhoneticNameTextViewHeight);
            textTopBound += mPhoneticNameTextViewHeight;
        }

        // Label and Data align bottom.
        if (isVisible(mLabelView)) {
            if (mPhotoPosition == PhotoPosition.LEFT) {
                // When photo is on left, label is placed on the right edge of the list item.
                mLabelView.layout(rightBound - mLabelView.getMeasuredWidth(),
                        textTopBound + mLabelAndDataViewMaxHeight - mLabelViewHeight,
                        rightBound,
                        textTopBound + mLabelAndDataViewMaxHeight);
                rightBound -= mLabelView.getMeasuredWidth();
            } else {
                // When photo is on right, label is placed on the left of data view.
                dataLeftBound = leftBound + mLabelView.getMeasuredWidth();
                mLabelView.layout(leftBound,
                        textTopBound + mLabelAndDataViewMaxHeight - mLabelViewHeight,
                        dataLeftBound,
                        textTopBound + mLabelAndDataViewMaxHeight);
                dataLeftBound += mGapBetweenLabelAndData;
            }
        }

        if (isVisible(mDataView)) {
            mDataView.layout(dataLeftBound,
                    textTopBound + mLabelAndDataViewMaxHeight - mDataViewHeight,
                    rightBound,
                    textTopBound + mLabelAndDataViewMaxHeight);
        }
        if (isVisible(mLabelView) || isVisible(mDataView)) {
            textTopBound += mLabelAndDataViewMaxHeight;
        }

        if (isVisible(mSnippetView)) {
            mSnippetView.layout(leftBound,
                    textTopBound,
                    rightBound,
                    textTopBound + mSnippetTextViewHeight);
        }
    }

    @Override
    public void adjustListItemSelectionBounds(Rect bounds) {
        bounds.top += mBoundsWithoutHeader.top;
        bounds.bottom = bounds.top + mBoundsWithoutHeader.height();
        bounds.left += mSelectionBoundsMarginLeft;
        bounds.right -= mSelectionBoundsMarginRight;
    }

    protected boolean isVisible(View view) {
        return view != null && view.getVisibility() == View.VISIBLE;
    }

    /**
     * Extracts width and height from the style
     */
    private void ensurePhotoViewSize() {
        if (!mPhotoViewWidthAndHeightAreReady) {
            mPhotoViewWidth = mPhotoViewHeight = getDefaultPhotoViewSize();
            if (!mQuickContactEnabled && mPhotoView == null) {
                if (!mKeepHorizontalPaddingForPhotoView) {
                    mPhotoViewWidth = 0;
                }
                if (!mKeepVerticalPaddingForPhotoView) {
                    mPhotoViewHeight = 0;
                }
            }

            mPhotoViewWidthAndHeightAreReady = true;
        }
    }

    protected void setDefaultPhotoViewSize(int pixels) {
        mDefaultPhotoViewSize = pixels;
    }

    protected int getDefaultPhotoViewSize() {
        return mDefaultPhotoViewSize;
    }

    /**
     * Gets a LayoutParam that corresponds to the default photo size.
     *
     * @return A new LayoutParam.
     */
    private LayoutParams getDefaultPhotoLayoutParams() {
        LayoutParams params = generateDefaultLayoutParams();
        params.width = getDefaultPhotoViewSize();
        params.height = params.width;
        return params;
    }

    @Override
    protected void drawableStateChanged() {
        super.drawableStateChanged();
        if (mActivatedStateSupported) {
            mActivatedBackgroundDrawable.setState(getDrawableState());
        }
    }

    @Override
    protected boolean verifyDrawable(Drawable who) {
        return who == mActivatedBackgroundDrawable || super.verifyDrawable(who);
    }

    @Override
    public void jumpDrawablesToCurrentState() {
        super.jumpDrawablesToCurrentState();
        if (mActivatedStateSupported) {
            mActivatedBackgroundDrawable.jumpToCurrentState();
        }
    }

    @Override
    public void dispatchDraw(Canvas canvas) {
        if (mActivatedStateSupported && isActivated()) {
            mActivatedBackgroundDrawable.draw(canvas);
        }
        if (mHorizontalDividerVisible) {
            mHorizontalDividerDrawable.draw(canvas);
        }

        super.dispatchDraw(canvas);
    }

    /**
     * Sets the flag that determines whether a divider should drawn at the bottom
     * of the view.
     */
    public void setDividerVisible(boolean visible) {
        mHorizontalDividerVisible = visible;
    }

    /**
     * Sets section header or makes it invisible if the title is null.
     */
    public void setSectionHeader(String title) {
        if (!TextUtils.isEmpty(title)) {
            if (mHeaderTextView == null) {
                mHeaderTextView = new TextView(getContext());
                mHeaderTextView.setTextColor(mHeaderTextColor);
                mHeaderTextView.setTextSize(TypedValue.COMPLEX_UNIT_PX, mHeaderTextSize);
                mHeaderTextView.setTextAppearance(getContext(), R.style.SectionHeaderStyle);
                mHeaderTextView.setGravity(Gravity.CENTER_VERTICAL);
                mHeaderTextView.setTextAlignment(View.TEXT_ALIGNMENT_VIEW_START);
                addView(mHeaderTextView);
            }
            if (mHeaderDivider == null) {
                mHeaderDivider = new View(getContext());
                mHeaderDivider.setBackgroundColor(mHeaderUnderlineColor);
                addView(mHeaderDivider);
            }
            setMarqueeText(mHeaderTextView, title);
            mHeaderTextView.setVisibility(View.VISIBLE);
            mHeaderDivider.setVisibility(View.VISIBLE);
            mHeaderTextView.setAllCaps(true);
            mHeaderVisible = true;
        } else {
            if (mHeaderTextView != null) {
                mHeaderTextView.setVisibility(View.GONE);
            }
            if (mHeaderDivider != null) {
                mHeaderDivider.setVisibility(View.GONE);
            }
            mHeaderVisible = false;
        }
    }

    /**
     * Returns the quick contact badge, creating it if necessary.
     */
    public QuickContactBadge getQuickContact() {
        if (!mQuickContactEnabled) {
            throw new IllegalStateException("QuickContact is disabled for this view");
        }
        if (mQuickContact == null) {
            mQuickContact = new QuickContactBadge(getContext());
            mQuickContact.setLayoutParams(getDefaultPhotoLayoutParams());
            if (mNameTextView != null) {
                mQuickContact.setContentDescription(getContext().getString(
                        R.string.description_quick_contact_for, mNameTextView.getText()));
            }

            addView(mQuickContact);
            mPhotoViewWidthAndHeightAreReady = false;
        }
        return mQuickContact;
    }

    /**
     * Returns the photo view, creating it if necessary.
     */
    public ImageView getPhotoView() {
        if (mPhotoView == null) {
            mPhotoView = new ImageView(getContext());
            mPhotoView.setLayoutParams(getDefaultPhotoLayoutParams());
            // Quick contact style used above will set a background - remove it
            mPhotoView.setBackground(null);
            addView(mPhotoView);
            mPhotoViewWidthAndHeightAreReady = false;
        }
        return mPhotoView;
    }

    /**
     * Removes the photo view.
     */
    public void removePhotoView() {
        removePhotoView(false, true);
    }

    /**
     * Removes the photo view.
     *
     * @param keepHorizontalPadding True means data on the right side will have
     *            padding on left, pretending there is still a photo view.
     * @param keepVerticalPadding True means the View will have some height
     *            enough for accommodating a photo view.
     */
    public void removePhotoView(boolean keepHorizontalPadding, boolean keepVerticalPadding) {
        mPhotoViewWidthAndHeightAreReady = false;
        mKeepHorizontalPaddingForPhotoView = keepHorizontalPadding;
        mKeepVerticalPaddingForPhotoView = keepVerticalPadding;
        if (mPhotoView != null) {
            removeView(mPhotoView);
            mPhotoView = null;
        }
        if (mQuickContact != null) {
            removeView(mQuickContact);
            mQuickContact = null;
        }
    }

    /**
     * Sets a word prefix that will be highlighted if encountered in fields like
     * name and search snippet. This will disable the mask highlighting for names.
     * <p>
     * NOTE: must be all upper-case
     */
    public void setHighlightedPrefix(String upperCasePrefix) {
        mHighlightedPrefix = upperCasePrefix;
    }

    /**
     * Clears previously set highlight sequences for the view.
     */
    public void clearHighlightSequences() {
        mNameHighlightSequence.clear();
        mNumberHighlightSequence.clear();
        mHighlightedPrefix = null;
    }

    /**
     * Adds a highlight sequence to the name highlighter.
     * @param start The start position of the highlight sequence.
     * @param end The end position of the highlight sequence.
     */
    public void addNameHighlightSequence(int start, int end) {
        mNameHighlightSequence.add(new HighlightSequence(start, end));
    }

    /**
     * Adds a highlight sequence to the number highlighter.
     * @param start The start position of the highlight sequence.
     * @param end The end position of the highlight sequence.
     */
    public void addNumberHighlightSequence(int start, int end) {
        mNumberHighlightSequence.add(new HighlightSequence(start, end));
    }

    /**
     * Returns the text view for the contact name, creating it if necessary.
     */
    public TextView getNameTextView() {
        if (mNameTextView == null) {
            mNameTextView = new TextView(getContext());
            mNameTextView.setSingleLine(true);
            mNameTextView.setEllipsize(getTextEllipsis());
<<<<<<< HEAD
            mNameTextView.setTextAppearance(getContext(), android.R.style.TextAppearance_Medium);
=======
            mNameTextView.setTextAppearance(mContext, R.style.TextAppearanceMedium);
>>>>>>> 3237242c
            // Manually call setActivated() since this view may be added after the first
            // setActivated() call toward this whole item view.
            mNameTextView.setActivated(isActivated());
            mNameTextView.setGravity(Gravity.CENTER_VERTICAL);
            mNameTextView.setTextAlignment(View.TEXT_ALIGNMENT_VIEW_START);
            mNameTextView.setId(R.id.cliv_name_textview);
            addView(mNameTextView);
        }
        return mNameTextView;
    }

    /**
     * Adds or updates a text view for the phonetic name.
     */
    public void setPhoneticName(char[] text, int size) {
        if (text == null || size == 0) {
            if (mPhoneticNameTextView != null) {
                mPhoneticNameTextView.setVisibility(View.GONE);
            }
        } else {
            getPhoneticNameTextView();
            setMarqueeText(mPhoneticNameTextView, text, size);
            mPhoneticNameTextView.setVisibility(VISIBLE);
        }
    }

    /**
     * Returns the text view for the phonetic name, creating it if necessary.
     */
    public TextView getPhoneticNameTextView() {
        if (mPhoneticNameTextView == null) {
            mPhoneticNameTextView = new TextView(getContext());
            mPhoneticNameTextView.setSingleLine(true);
            mPhoneticNameTextView.setEllipsize(getTextEllipsis());
            mPhoneticNameTextView.setTextAppearance(getContext(), android.R.style.TextAppearance_Small);
            mPhoneticNameTextView.setTypeface(mPhoneticNameTextView.getTypeface(), Typeface.BOLD);
            mPhoneticNameTextView.setActivated(isActivated());
            mPhoneticNameTextView.setId(R.id.cliv_phoneticname_textview);
            addView(mPhoneticNameTextView);
        }
        return mPhoneticNameTextView;
    }

    /**
     * Adds or updates a text view for the data label.
     */
    public void setLabel(CharSequence text) {
        if (TextUtils.isEmpty(text)) {
            if (mLabelView != null) {
                mLabelView.setVisibility(View.GONE);
            }
        } else {
            getLabelView();
            setMarqueeText(mLabelView, text);
            mLabelView.setVisibility(VISIBLE);
        }
    }

    /**
     * Returns the text view for the data label, creating it if necessary.
     */
    public TextView getLabelView() {
        if (mLabelView == null) {
            mLabelView = new TextView(getContext());
            mLabelView.setSingleLine(true);
            mLabelView.setEllipsize(getTextEllipsis());
<<<<<<< HEAD
            mLabelView.setTextAppearance(getContext(), android.R.style.TextAppearance_Small);
=======
            mLabelView.setTextAppearance(mContext, R.style.TextAppearanceSmall);
>>>>>>> 3237242c
            if (mPhotoPosition == PhotoPosition.LEFT) {
                //mLabelView.setTextSize(TypedValue.COMPLEX_UNIT_SP, mCountViewTextSize);
                mLabelView.setAllCaps(true);
                mLabelView.setGravity(Gravity.END);
            } else {
                mLabelView.setTypeface(mLabelView.getTypeface(), Typeface.BOLD);
            }
            mLabelView.setActivated(isActivated());
            mLabelView.setId(R.id.cliv_label_textview);
            addView(mLabelView);
        }
        return mLabelView;
    }

    /**
     * Adds or updates a text view for the data element.
     */
    public void setData(char[] text, int size) {
        if (text == null || size == 0) {
            if (mDataView != null) {
                mDataView.setVisibility(View.GONE);
            }
        } else {
            getDataView();
            setMarqueeText(mDataView, text, size);
            mDataView.setVisibility(VISIBLE);
        }
    }

    /**
     * Sets phone number for a list item. This takes care of number highlighting if the highlight
     * mask exists.
     */
    public void setPhoneNumber(String text) {
        if (text == null) {
            if (mDataView != null) {
                mDataView.setVisibility(View.GONE);
            }
        } else {
            getDataView();
            // Sets phone number texts for display after highlighting it, if applicable.
            //CharSequence textToSet = text;
            final SpannableString textToSet = new SpannableString(text);

            if (mNumberHighlightSequence.size() != 0) {
                final HighlightSequence highlightSequence = mNumberHighlightSequence.get(0);
                mTextHighlighter.applyMaskingHighlight(textToSet, highlightSequence.start,
                        highlightSequence.end);
            }

            setMarqueeText(mDataView, textToSet);
            mDataView.setVisibility(VISIBLE);

            // We have a phone number as "mDataView" so make it always LTR and VIEW_START
            mDataView.setTextDirection(View.TEXT_DIRECTION_LTR);
            mDataView.setTextAlignment(View.TEXT_ALIGNMENT_VIEW_START);
        }
    }

    private void setMarqueeText(TextView textView, char[] text, int size) {
        if (getTextEllipsis() == TruncateAt.MARQUEE) {
            setMarqueeText(textView, new String(text, 0, size));
        } else {
            textView.setText(text, 0, size);
        }
    }

    private void setMarqueeText(TextView textView, CharSequence text) {
        if (getTextEllipsis() == TruncateAt.MARQUEE) {
            // To show MARQUEE correctly (with END effect during non-active state), we need
            // to build Spanned with MARQUEE in addition to TextView's ellipsize setting.
            final SpannableString spannable = new SpannableString(text);
            spannable.setSpan(TruncateAt.MARQUEE, 0, spannable.length(),
                    Spannable.SPAN_EXCLUSIVE_EXCLUSIVE);
            textView.setText(spannable);
        } else {
            textView.setText(text);
        }
    }

    /**
     * Returns the text view for the data text, creating it if necessary.
     */
    public TextView getDataView() {
        if (mDataView == null) {
            mDataView = new TextView(getContext());
            mDataView.setSingleLine(true);
            mDataView.setEllipsize(getTextEllipsis());
<<<<<<< HEAD
            mDataView.setTextAppearance(getContext(), android.R.style.TextAppearance_Small);
=======
            mDataView.setTextAppearance(mContext, R.style.TextAppearanceSmall);
>>>>>>> 3237242c
            mDataView.setActivated(isActivated());
            mDataView.setId(R.id.cliv_data_view);
            addView(mDataView);
        }
        return mDataView;
    }

    /**
     * Adds or updates a text view for the search snippet.
     */
    public void setSnippet(String text) {
        if (TextUtils.isEmpty(text)) {
            if (mSnippetView != null) {
                mSnippetView.setVisibility(View.GONE);
            }
        } else {
            mTextHighlighter.setPrefixText(getSnippetView(), text, mHighlightedPrefix);
            mSnippetView.setVisibility(VISIBLE);
        }
    }

    /**
     * Returns the text view for the search snippet, creating it if necessary.
     */
    public TextView getSnippetView() {
        if (mSnippetView == null) {
            mSnippetView = new TextView(getContext());
            mSnippetView.setSingleLine(true);
            mSnippetView.setEllipsize(getTextEllipsis());
            mSnippetView.setTextAppearance(getContext(), android.R.style.TextAppearance_Small);
            mSnippetView.setActivated(isActivated());
            addView(mSnippetView);
        }
        return mSnippetView;
    }

    /**
     * Returns the text view for the status, creating it if necessary.
     */
    public TextView getStatusView() {
        if (mStatusView == null) {
            mStatusView = new TextView(getContext());
            mStatusView.setSingleLine(true);
            mStatusView.setEllipsize(getTextEllipsis());
            mStatusView.setTextAppearance(getContext(), android.R.style.TextAppearance_Small);
            mStatusView.setTextColor(mSecondaryTextColor);
            mStatusView.setActivated(isActivated());
            mStatusView.setTextAlignment(View.TEXT_ALIGNMENT_VIEW_START);
            addView(mStatusView);
        }
        return mStatusView;
    }

    /**
     * Returns the text view for the contacts count, creating it if necessary.
     */
    public TextView getCountView() {
        if (mCountView == null) {
            mCountView = new TextView(getContext());
            mCountView.setSingleLine(true);
            mCountView.setEllipsize(getTextEllipsis());
            mCountView.setTextAppearance(getContext(), android.R.style.TextAppearance_Medium);
            mCountView.setTextColor(R.color.people_app_theme_color);
            addView(mCountView);
        }
        return mCountView;
    }

    /**
     * Adds or updates a text view for the contacts count.
     */
    public void setCountView(CharSequence text) {
        if (TextUtils.isEmpty(text)) {
            if (mCountView != null) {
                mCountView.setVisibility(View.GONE);
            }
        } else {
            getCountView();
            setMarqueeText(mCountView, text);
            mCountView.setTextSize(TypedValue.COMPLEX_UNIT_PX, mCountViewTextSize);
            mCountView.setGravity(Gravity.CENTER_VERTICAL);
            mCountView.setTextColor(mContactsCountTextColor);
            mCountView.setVisibility(VISIBLE);
        }
    }

    /**
     * Adds or updates a text view for the status.
     */
    public void setStatus(CharSequence text) {
        if (TextUtils.isEmpty(text)) {
            if (mStatusView != null) {
                mStatusView.setVisibility(View.GONE);
            }
        } else {
            getStatusView();
            setMarqueeText(mStatusView, text);
            mStatusView.setVisibility(VISIBLE);
        }
    }

    /**
     * Adds or updates the presence icon view.
     */
    public void setPresence(Drawable icon) {
        if (icon != null) {
            if (mPresenceIcon == null) {
                mPresenceIcon = new ImageView(getContext());
                addView(mPresenceIcon);
            }
            mPresenceIcon.setImageDrawable(icon);
            mPresenceIcon.setScaleType(ScaleType.CENTER);
            mPresenceIcon.setVisibility(View.VISIBLE);
        } else {
            if (mPresenceIcon != null) {
                mPresenceIcon.setVisibility(View.GONE);
            }
        }
    }

    private TruncateAt getTextEllipsis() {
        return TruncateAt.MARQUEE;
    }

    public void showDisplayName(Cursor cursor, int nameColumnIndex, int displayOrder) {
        CharSequence name = cursor.getString(nameColumnIndex);
        setDisplayName(name);

        // Since the quick contact content description is derived from the display name and there is
        // no guarantee that when the quick contact is initialized the display name is already set,
        // do it here too.
        if (mQuickContact != null) {
            mQuickContact.setContentDescription(getContext().getString(
                    R.string.description_quick_contact_for, mNameTextView.getText()));
        }
    }

    public void setDisplayName(CharSequence name, boolean highlight) {
        if (!TextUtils.isEmpty(name) && highlight) {
            clearHighlightSequences();
            addNameHighlightSequence(0, name.length());
        }
        setDisplayName(name);
    }

    public void setDisplayName(CharSequence name) {
        if (!TextUtils.isEmpty(name)) {
            // Chooses the available highlighting method for highlighting.
            if (mHighlightedPrefix != null) {
                name = mTextHighlighter.applyPrefixHighlight(name, mHighlightedPrefix);
            } else if (mNameHighlightSequence.size() != 0) {
                final SpannableString spannableName = new SpannableString(name);
                for (HighlightSequence highlightSequence : mNameHighlightSequence) {
                    mTextHighlighter.applyMaskingHighlight(spannableName, highlightSequence.start,
                            highlightSequence.end);
                }
                name = spannableName;
            }
        } else {
            name = mUnknownNameText;
        }
        setMarqueeText(getNameTextView(), name);
    }

    public void hideDisplayName() {
        if (mNameTextView != null) {
            removeView(mNameTextView);
            mNameTextView = null;
        }
    }

    public void showPhoneticName(Cursor cursor, int phoneticNameColumnIndex) {
        cursor.copyStringToBuffer(phoneticNameColumnIndex, mPhoneticNameBuffer);
        int phoneticNameSize = mPhoneticNameBuffer.sizeCopied;
        if (phoneticNameSize != 0) {
            setPhoneticName(mPhoneticNameBuffer.data, phoneticNameSize);
        } else {
            setPhoneticName(null, 0);
        }
    }

    public void hidePhoneticName() {
        if (mPhoneticNameTextView != null) {
            removeView(mPhoneticNameTextView);
            mPhoneticNameTextView = null;
        }
    }

    /**
     * Sets the proper icon (star or presence or nothing) and/or status message.
     */
    public void showPresenceAndStatusMessage(Cursor cursor, int presenceColumnIndex,
            int contactStatusColumnIndex) {
        Drawable icon = null;
        int presence = 0;
        if (!cursor.isNull(presenceColumnIndex)) {
            presence = cursor.getInt(presenceColumnIndex);
            icon = ContactPresenceIconUtil.getPresenceIcon(getContext(), presence);
        }
        setPresence(icon);

        String statusMessage = null;
        if (contactStatusColumnIndex != 0 && !cursor.isNull(contactStatusColumnIndex)) {
            statusMessage = cursor.getString(contactStatusColumnIndex);
        }
        // If there is no status message from the contact, but there was a presence value, then use
        // the default status message string
        if (statusMessage == null && presence != 0) {
            statusMessage = ContactStatusUtil.getStatusString(getContext(), presence);
        }
        setStatus(statusMessage);
    }

    /**
     * Shows search snippet.
     */
    public void showSnippet(Cursor cursor, int summarySnippetColumnIndex) {
        if (cursor.getColumnCount() <= summarySnippetColumnIndex) {
            setSnippet(null);
            return;
        }

        String snippet = cursor.getString(summarySnippetColumnIndex);

        // Do client side snippeting if provider didn't do it
        final Bundle extras = cursor.getExtras();
        if (extras.getBoolean(ContactsContract.DEFERRED_SNIPPETING)) {

            final String query = extras.getString(ContactsContract.DEFERRED_SNIPPETING_QUERY);

            String displayName = null;
            int displayNameIndex = cursor.getColumnIndex(Contacts.DISPLAY_NAME);
            if (displayNameIndex >= 0) {
                displayName = cursor.getString(displayNameIndex);
            }

            snippet = updateSnippet(snippet, query, displayName);

        } else {
            if (snippet != null) {
                int from = 0;
                int to = snippet.length();
                int start = snippet.indexOf(DefaultContactListAdapter.SNIPPET_START_MATCH);
                if (start == -1) {
                    snippet = null;
                } else {
                    int firstNl = snippet.lastIndexOf('\n', start);
                    if (firstNl != -1) {
                        from = firstNl + 1;
                    }
                    int end = snippet.lastIndexOf(DefaultContactListAdapter.SNIPPET_END_MATCH);
                    if (end != -1) {
                        int lastNl = snippet.indexOf('\n', end);
                        if (lastNl != -1) {
                            to = lastNl;
                        }
                    }

                    StringBuilder sb = new StringBuilder();
                    for (int i = from; i < to; i++) {
                        char c = snippet.charAt(i);
                        if (c != DefaultContactListAdapter.SNIPPET_START_MATCH &&
                                c != DefaultContactListAdapter.SNIPPET_END_MATCH) {
                            sb.append(c);
                        }
                    }
                    snippet = sb.toString();
                }
            }
        }

        setSnippet(snippet);
    }

    /**
     * Used for deferred snippets from the database. The contents come back as large strings which
     * need to be extracted for display.
     *
     * @param snippet The snippet from the database.
     * @param query The search query substring.
     * @param displayName The contact display name.
     * @return The proper snippet to display.
     */
    private String updateSnippet(String snippet, String query, String displayName) {

        if (TextUtils.isEmpty(snippet) || TextUtils.isEmpty(query)) {
            return null;
        }
        query = SearchUtil.cleanStartAndEndOfSearchQuery(query.toLowerCase());

        // If the display name already contains the query term, return empty - snippets should
        // not be needed in that case.
        if (!TextUtils.isEmpty(displayName)) {
            final String lowerDisplayName = displayName.toLowerCase();
            final List<String> nameTokens = split(lowerDisplayName);
            for (String nameToken : nameTokens) {
                if (nameToken.startsWith(query)) {
                    return null;
                }
            }
        }

        // The snippet may contain multiple data lines.
        // Show the first line that matches the query.
        final SearchUtil.MatchedLine matched = SearchUtil.findMatchingLine(snippet, query);

        if (matched != null && matched.line != null) {
            // Tokenize for long strings since the match may be at the end of it.
            // Skip this part for short strings since the whole string will be displayed.
            // Most contact strings are short so the snippetize method will be called infrequently.
            final int lengthThreshold = getResources().getInteger(
                    R.integer.snippet_length_before_tokenize);
            if (matched.line.length() > lengthThreshold) {
                return snippetize(matched.line, matched.startIndex, lengthThreshold);
            } else {
                return matched.line;
            }
        }

        // No match found.
        return null;
    }

    private String snippetize(String line, int matchIndex, int maxLength) {
        // Show up to maxLength characters. But we only show full tokens so show the last full token
        // up to maxLength characters. So as many starting tokens as possible before trying ending
        // tokens.
        int remainingLength = maxLength;
        int tempRemainingLength = remainingLength;

        // Start the end token after the matched query.
        int index = matchIndex;
        int endTokenIndex = index;

        // Find the match token first.
        while (index < line.length()) {
            if (!Character.isLetterOrDigit(line.charAt(index))) {
                endTokenIndex = index;
                remainingLength = tempRemainingLength;
                break;
            }
            tempRemainingLength--;
            index++;
        }

        // Find as much content before the match.
        index = matchIndex - 1;
        tempRemainingLength = remainingLength;
        int startTokenIndex = matchIndex;
        while (index > -1 && tempRemainingLength > 0) {
            if (!Character.isLetterOrDigit(line.charAt(index))) {
                startTokenIndex = index;
                remainingLength = tempRemainingLength;
            }
            tempRemainingLength--;
            index--;
        }

        index = endTokenIndex;
        tempRemainingLength = remainingLength;
        // Find remaining content at after match.
        while (index < line.length() && tempRemainingLength > 0) {
            if (!Character.isLetterOrDigit(line.charAt(index))) {
                endTokenIndex = index;
            }
            tempRemainingLength--;
            index++;
        }
        // Append ellipse if there is content before or after.
        final StringBuilder sb = new StringBuilder();
        if (startTokenIndex > 0) {
            sb.append("...");
        }
        sb.append(line.substring(startTokenIndex, endTokenIndex));
        if (endTokenIndex < line.length()) {
            sb.append("...");
        }
        return sb.toString();
    }

    private static final Pattern SPLIT_PATTERN = Pattern.compile(
            "([\\w-\\.]+)@((?:[\\w]+\\.)+)([a-zA-Z]{2,4})|[\\w]+");

    /**
     * Helper method for splitting a string into tokens.  The lists passed in are populated with
     * the
     * tokens and offsets into the content of each token.  The tokenization function parses e-mail
     * addresses as a single token; otherwise it splits on any non-alphanumeric character.
     *
     * @param content Content to split.
     * @return List of token strings.
     */
    private static List<String> split(String content) {
        final Matcher matcher = SPLIT_PATTERN.matcher(content);
        final ArrayList<String> tokens = Lists.newArrayList();
        while (matcher.find()) {
            tokens.add(matcher.group());
        }
        return tokens;
    }

    /**
     * Shows data element.
     */
    public void showData(Cursor cursor, int dataColumnIndex) {
        cursor.copyStringToBuffer(dataColumnIndex, mDataBuffer);
        setData(mDataBuffer.data, mDataBuffer.sizeCopied);
    }

    public void showPhoneNumber(Cursor cursor, int dataColumnIndex) {
        // Highlights the number and aligns text before showing.
        setPhoneNumber(cursor.getString(dataColumnIndex));
    }

    public void setActivatedStateSupported(boolean flag) {
        this.mActivatedStateSupported = flag;
    }

    @Override
    public void requestLayout() {
        // We will assume that once measured this will not need to resize
        // itself, so there is no need to pass the layout request to the parent
        // view (ListView).
        forceLayout();
    }

    public void setPhotoPosition(PhotoPosition photoPosition) {
        mPhotoPosition = photoPosition;
    }

    public PhotoPosition getPhotoPosition() {
        return mPhotoPosition;
    }

    /**
     * Specifies left and right margin for selection bounds. See also
     * {@link #adjustListItemSelectionBounds(Rect)}.
     */
    public void setSelectionBoundsHorizontalMargin(int left, int right) {
        mSelectionBoundsMarginLeft = left;
        mSelectionBoundsMarginRight = right;
    }

    /**
     * Set drawable resources directly for both the background and the drawable resource
     * of the photo view
     *
     * @param backgroundId Id of background resource
     * @param drawableId Id of drawable resource
     */
    public void setDrawableResource(int backgroundId, int drawableId) {
        final ImageView photo = getPhotoView();
        photo.setScaleType(ImageView.ScaleType.CENTER);
        photo.setBackgroundResource(backgroundId);
        photo.setImageResource(drawableId);
    }

    @Override
    public boolean onTouchEvent(MotionEvent event) {
        final float x = event.getX();
        final float y = event.getY();
        // If the touch event's coordinates are not within the view's header, then delegate
        // to super.onTouchEvent so that regular view behavior is preserved. Otherwise, consume
        // and ignore the touch event.
        if (mBoundsWithoutHeader.contains((int) x, (int) y) || !pointInView(x, y, 0)) {
            return super.onTouchEvent(event);
        } else {
            return true;
        }
    }
}<|MERGE_RESOLUTION|>--- conflicted
+++ resolved
@@ -915,11 +915,7 @@
             mNameTextView = new TextView(getContext());
             mNameTextView.setSingleLine(true);
             mNameTextView.setEllipsize(getTextEllipsis());
-<<<<<<< HEAD
-            mNameTextView.setTextAppearance(getContext(), android.R.style.TextAppearance_Medium);
-=======
             mNameTextView.setTextAppearance(mContext, R.style.TextAppearanceMedium);
->>>>>>> 3237242c
             // Manually call setActivated() since this view may be added after the first
             // setActivated() call toward this whole item view.
             mNameTextView.setActivated(isActivated());
@@ -986,11 +982,7 @@
             mLabelView = new TextView(getContext());
             mLabelView.setSingleLine(true);
             mLabelView.setEllipsize(getTextEllipsis());
-<<<<<<< HEAD
-            mLabelView.setTextAppearance(getContext(), android.R.style.TextAppearance_Small);
-=======
             mLabelView.setTextAppearance(mContext, R.style.TextAppearanceSmall);
->>>>>>> 3237242c
             if (mPhotoPosition == PhotoPosition.LEFT) {
                 //mLabelView.setTextSize(TypedValue.COMPLEX_UNIT_SP, mCountViewTextSize);
                 mLabelView.setAllCaps(true);
@@ -1079,11 +1071,7 @@
             mDataView = new TextView(getContext());
             mDataView.setSingleLine(true);
             mDataView.setEllipsize(getTextEllipsis());
-<<<<<<< HEAD
-            mDataView.setTextAppearance(getContext(), android.R.style.TextAppearance_Small);
-=======
             mDataView.setTextAppearance(mContext, R.style.TextAppearanceSmall);
->>>>>>> 3237242c
             mDataView.setActivated(isActivated());
             mDataView.setId(R.id.cliv_data_view);
             addView(mDataView);
