--- conflicted
+++ resolved
@@ -33,10 +33,6 @@
 
 import com.android.contacts.common.R;
 import com.android.contacts.common.model.account.AccountWithDataSet;
-<<<<<<< HEAD
-import com.android.contacts.common.model.AccountTypeManager;
-=======
->>>>>>> e7bc734b
 
 import java.util.List;
 
@@ -73,22 +69,10 @@
 
     public static final boolean PREF_DISPLAY_ONLY_PHONES_DEFAULT = false;
 
-<<<<<<< HEAD
-    public static final String DO_NOT_SYNC_CONTACT_METADATA_MSG = "Do not sync metadata";
-
-    public static final String CONTACT_METADATA_AUTHORITY = "com.android.contacts.metadata";
-
-    public static final String ONLY_CLEAR_DONOT_SYNC = "only_clear_donot_sync";
-
-    public static final String SHOULD_CLEAR_METADATA_BEFORE_SYNCING =
-            "should_clear_metadata_before_syncing";
-
     private static final String NAV_DRAWER_FIRST_RECENT = "NavigationDrawer_first_recent";
 
     private static final String NAV_DRAWER_SECOND_RECENT = "NavigationDrawer_second_recent";
 
-=======
->>>>>>> e7bc734b
     /**
      * Value to use when a preference is unassigned and needs to be read from the shared preferences
      */
@@ -254,7 +238,6 @@
         return false;
     }
 
-<<<<<<< HEAD
     public void setRecentAccounts(@NonNull List<String> recentAccounts) {
         final int size = recentAccounts.size();
         final Editor editor = mPreferences.edit();
@@ -275,76 +258,6 @@
         }
     }
 
-    public String getContactMetadataSyncAccountName() {
-        final Account syncAccount = getContactMetadataSyncAccount();
-        return syncAccount == null ? DO_NOT_SYNC_CONTACT_METADATA_MSG : syncAccount.name;
-    }
-
-    public void setContactMetadataSyncAccount(AccountWithDataSet accountWithDataSet) {
-        final String mContactMetadataSyncAccount =
-                accountWithDataSet == null ? null : accountWithDataSet.name;
-        requestMetadataSyncForAccount(mContactMetadataSyncAccount);
-    }
-
-    private Account getContactMetadataSyncAccount() {
-        for (Account account : getFocusGoogleAccounts()) {
-            if (ContentResolver.getIsSyncable(account, CONTACT_METADATA_AUTHORITY) == 1
-                    && ContentResolver.getSyncAutomatically(account, CONTACT_METADATA_AUTHORITY)) {
-                return account;
-            }
-        }
-        return null;
-    }
-
-    /**
-     * Turn on contact metadata sync for this {@param accountName} and turn off automatic sync
-     * for other accounts. If accountName is null, then turn off automatic sync for all accounts.
-     */
-    private void requestMetadataSyncForAccount(String accountName) {
-        for (Account account : getFocusGoogleAccounts()) {
-            if (!TextUtils.isEmpty(accountName) && accountName.equals(account.name)) {
-                // Request sync.
-                final Bundle b = new Bundle();
-                b.putBoolean(SHOULD_CLEAR_METADATA_BEFORE_SYNCING, true);
-                b.putBoolean(ONLY_CLEAR_DONOT_SYNC, false);
-                b.putBoolean(ContentResolver.SYNC_EXTRAS_MANUAL, true);
-                b.putBoolean(ContentResolver.SYNC_EXTRAS_EXPEDITED, true);
-                ContentResolver.requestSync(account, CONTACT_METADATA_AUTHORITY, b);
-
-                ContentResolver.setSyncAutomatically(account, CONTACT_METADATA_AUTHORITY, true);
-            } else if (ContentResolver.getSyncAutomatically(account, CONTACT_METADATA_AUTHORITY)) {
-                // Turn off automatic sync for previous sync account.
-                ContentResolver.setSyncAutomatically(account, CONTACT_METADATA_AUTHORITY, false);
-                if (TextUtils.isEmpty(accountName)) {
-                    // Request sync to clear old data.
-                    final Bundle b = new Bundle();
-                    b.putBoolean(ContentResolver.SYNC_EXTRAS_MANUAL, true);
-                    b.putBoolean(ContentResolver.SYNC_EXTRAS_EXPEDITED, true);
-                    b.putBoolean(SHOULD_CLEAR_METADATA_BEFORE_SYNCING, true);
-                    b.putBoolean(ONLY_CLEAR_DONOT_SYNC, true);
-                    ContentResolver.requestSync(account, CONTACT_METADATA_AUTHORITY, b);
-                }
-            }
-        }
-    }
-
-    /**
-     * @return google accounts with "com.google" account type and null data set.
-     */
-    private List<Account> getFocusGoogleAccounts() {
-        List<Account> focusGoogleAccounts = new ArrayList<Account>();
-        final AccountTypeManager accountTypeManager = AccountTypeManager.getInstance(mContext);
-        List<AccountWithDataSet> accounts = accountTypeManager.getAccounts(true);
-        for (AccountWithDataSet account : accounts) {
-            if (account.isWritableGoogleAccount()) {
-                focusGoogleAccounts.add(account.getAccountOrNull());
-            }
-        }
-        return focusGoogleAccounts;
-    }
-
-=======
->>>>>>> e7bc734b
     public void registerChangeListener(ChangeListener listener) {
         if (mListener != null) unregisterChangeListener();
 
