--- conflicted
+++ resolved
@@ -21,15 +21,14 @@
 public final class Experiments {
 
     /**
-<<<<<<< HEAD
      * Experiment to enable account switcher
      */
     public static final String ACCOUNT_SWITCHER = "Account__account_switcher_enable";
-=======
+
+    /**
      * Experiment to enable assistant in left navigation drawer.
      */
     public static final String ASSISTANT = "Assistant__enable_assistant";
->>>>>>> a3ce3c74
 
     /**
      * Whether to open contact sheet (aka smart profile) instead of our own QuickContact.
