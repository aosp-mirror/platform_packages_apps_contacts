--- conflicted
+++ resolved
@@ -21,19 +21,26 @@
 public final class Experiments {
 
     /**
-<<<<<<< HEAD
      * Whether to open contact sheet (aka smart profile) instead of our own QuickContact.
      */
     public static final String CONTACT_SHEET = "QuickContact__contact_sheet";
 
     /**
-     * Experiment to enable dynamic strequent shortcuts.
-=======
      * Flags for maximum content update time
->>>>>>> 996e80f8
      */
     public static final String DYNAMIC_MAX_CONTENT_CHANGE_UPDATE_DELAY_MILLIS =
             "Shortcuts__dynamic_max_content_change_update_delay_millis";
+
+    /**
+     * Flags for minimum content update time
+     */
+    public static final String DYNAMIC_MIN_CONTENT_CHANGE_UPDATE_DELAY_MILLIS =
+            "Shortcuts__dynamic_min_content_change_update_delay_millis";
+
+    /**
+     * Experiment to enable dynamic strequent shortcuts.
+     */
+    public static final String DYNAMIC_SHORTCUTS = "Shortcuts__dynamic_shortcuts";
 
     /**
      * Experiment to toggle contacts sync using the pull to refresh gesture.
@@ -45,21 +52,6 @@
      */
     public static final String SEARCH_YENTA = "Search__yenta";
 
-    /**
-     * Flags for minimum content update time
-     */
-    public static final String DYNAMIC_MIN_CONTENT_CHANGE_UPDATE_DELAY_MILLIS =
-            "Shortcuts__dynamic_min_content_change_update_delay_millis";
-
-    /**
-     * Experiment to enable dynamic strequent shortcuts.
-     */
-<<<<<<< HEAD
-    public static final String DYNAMIC_MAX_CONTENT_CHANGE_UPDATE_DELAY_MILLIS =
-            "Shortcuts__dynamic_max_content_change_update_delay_millis";
-=======
-    public static final String DYNAMIC_SHORTCUTS = "Shortcuts__dynamic_shortcuts";
->>>>>>> 996e80f8
 
     private Experiments() {
     }
