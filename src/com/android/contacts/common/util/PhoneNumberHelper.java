/*
 * Copyright (C) 2013 The Android Open Source Project
 *
 * Licensed under the Apache License, Version 2.0 (the "License");
 * you may not use this file except in compliance with the License.
 * You may obtain a copy of the License at
 *
 *      http://www.apache.org/licenses/LICENSE-2.0
 *
 * Unless required by applicable law or agreed to in writing, software
 * distributed under the License is distributed on an "AS IS" BASIS,
 * WITHOUT WARRANTIES OR CONDITIONS OF ANY KIND, either express or implied.
 * See the License for the specific language governing permissions and
 * limitations under the License.
 */
package com.android.contacts.common.util;

import android.content.Context;
import android.telephony.PhoneNumberUtils;
import android.text.TextUtils;
import android.util.Log;

import com.google.i18n.phonenumbers.NumberParseException;
import com.google.i18n.phonenumbers.PhoneNumberUtil;
import com.google.i18n.phonenumbers.Phonenumber.PhoneNumber;
import com.google.i18n.phonenumbers.ShortNumberInfo;

import java.util.Locale;

/**
 * This class wraps several PhoneNumberUtil calls and TelephonyManager calls. Some of them are
 * the same as the ones in the framework's code base. We can remove those once they are part of
 * the public API.
 */
public class PhoneNumberHelper {

    private static final String LOG_TAG = PhoneNumberHelper.class.getSimpleName();

    private static final String KOREA_ISO_COUNTRY_CODE = "KR";
    /**
     * Determines if the specified number is actually a URI (i.e. a SIP address) rather than a
     * regular PSTN phone number, based on whether or not the number contains an "@" character.
     *
     * @param number Phone number
     * @return true if number contains @
     *
     * TODO: Remove if PhoneNumberUtils.isUriNumber(String number) is made public.
     */
    public static boolean isUriNumber(String number) {
        // Note we allow either "@" or "%40" to indicate a URI, in case
        // the passed-in string is URI-escaped.  (Neither "@" nor "%40"
        // will ever be found in a legal PSTN number.)
        return number != null && (number.contains("@") || number.contains("%40"));
    }

    /**
<<<<<<< HEAD
=======
     * Formats the phone number only if the given number hasn't been formatted.
     * <p>
     * The number which has only dailable character is treated as not being
     * formatted.
     *
     * @param phoneNumber the number to be formatted.
     * @param phoneNumberE164 The E164 format number whose country code is used if the given
     * phoneNumber doesn't have the country code.
     * @param defaultCountryIso The ISO 3166-1 two letters country code whose convention will
     * be used if the phoneNumberE164 is null or invalid, or if phoneNumber contains IDD.
     * @return The formatted number if the given number has been formatted, otherwise, return the
     * given number.
     *
     * TODO: Remove if PhoneNumberUtils.formatNumber(String phoneNumber, String phoneNumberE164,
     * String defaultCountryIso) is made public.
     */
    public static String formatNumber(
            String phoneNumber, String phoneNumberE164, String defaultCountryIso) {
        int len = phoneNumber.length();
        for (int i = 0; i < len; i++) {
            if (!PhoneNumberUtils.isDialable(phoneNumber.charAt(i))) {
                return phoneNumber;
            }
        }
        PhoneNumberUtil util = PhoneNumberUtil.getInstance();
        // Get the country code from phoneNumberE164
        if (phoneNumberE164 != null && phoneNumberE164.length() >= 2
                && phoneNumberE164.charAt(0) == '+') {
            try {
                // The number to be parsed is in E164 format, so the default region used doesn't
                // matter.
                PhoneNumber pn = util.parse(phoneNumberE164, "ZZ");
                String regionCode = util.getRegionCodeForNumber(pn);
                if (!TextUtils.isEmpty(regionCode) &&
                        // This makes sure phoneNumber doesn't contain an IDD
                        normalizeNumber(phoneNumber).indexOf(phoneNumberE164.substring(1)) <= 0) {
                    defaultCountryIso = regionCode;
                }
            } catch (NumberParseException e) {
                Log.w(LOG_TAG, "The number could not be parsed in E164 format!");
            }
        }

        String result = formatNumber(phoneNumber, defaultCountryIso);
        return result == null ? phoneNumber : result;
    }

    /**
     * Format a phone number.
     * <p>
     * If the given number doesn't have the country code, the phone will be
     * formatted to the default country's convention.
     *
     * @param phoneNumber The number to be formatted.
     * @param defaultCountryIso The ISO 3166-1 two letters country code whose convention will
     * be used if the given number doesn't have the country code.
     * @return The formatted number, or null if the given number is not valid.
     *
     * TODO: Remove if PhoneNumberUtils.formatNumber(String phoneNumber, String defaultCountryIso)
     * is made public.
     */
    public static String formatNumber(String phoneNumber, String defaultCountryIso) {
        // Do not attempt to format numbers that start with a hash or star symbol.
        if (phoneNumber.startsWith("#") || phoneNumber.startsWith("*")) {
            return phoneNumber;
        }

        final PhoneNumberUtil util = PhoneNumberUtil.getInstance();
        String result = null;
        try {
            PhoneNumber pn = util.parseAndKeepRawInput(phoneNumber, defaultCountryIso);
            if (KOREA_ISO_COUNTRY_CODE.equals(defaultCountryIso) &&
                    (pn.getCountryCode() == util.getCountryCodeForRegion(KOREA_ISO_COUNTRY_CODE))) {
                // Format local Korean phone numbers with country code to corresponding national
                // format which would replace the leading +82 with 0.
                result = util.format(pn, PhoneNumberUtil.PhoneNumberFormat.NATIONAL);
            } else {
                result = util.formatInOriginalFormat(pn, defaultCountryIso);
            }
        } catch (NumberParseException e) {
            Log.w(LOG_TAG, "Number could not be parsed with the given country code!");
        }
        return result;
    }

    /**
>>>>>>> 0810e9c8
     * Normalize a phone number by removing the characters other than digits. If
     * the given number has keypad letters, the letters will be converted to
     * digits first.
     *
     * @param phoneNumber The number to be normalized.
     * @return The normalized number.
     *
     * TODO: Remove if PhoneNumberUtils.normalizeNumber(String phoneNumber) is made public.
     */
    public static String normalizeNumber(String phoneNumber) {
        StringBuilder sb = new StringBuilder();
        int len = phoneNumber.length();
        for (int i = 0; i < len; i++) {
            char c = phoneNumber.charAt(i);
            // Character.digit() supports ASCII and Unicode digits (fullwidth, Arabic-Indic, etc.)
            int digit = Character.digit(c, 10);
            if (digit != -1) {
                sb.append(digit);
            } else if (i == 0 && c == '+') {
                sb.append(c);
            } else if ((c >= 'a' && c <= 'z') || (c >= 'A' && c <= 'Z')) {
                return normalizeNumber(PhoneNumberUtils.convertKeypadLettersToDigits(phoneNumber));
            }
        }
        return sb.toString();
    }

    /**
     * @return the "username" part of the specified SIP address, i.e. the part before the "@"
     * character (or "%40").
     *
     * @param number SIP address of the form "username@domainname" (or the URI-escaped equivalent
     * "username%40domainname")
     *
     * TODO: Remove if PhoneNumberUtils.getUsernameFromUriNumber(String number) is made public.
     */
    public static String getUsernameFromUriNumber(String number) {
        // The delimiter between username and domain name can be
        // either "@" or "%40" (the URI-escaped equivalent.)
        int delimiterIndex = number.indexOf('@');
        if (delimiterIndex < 0) {
            delimiterIndex = number.indexOf("%40");
        }
        if (delimiterIndex < 0) {
            Log.w(LOG_TAG,
                    "getUsernameFromUriNumber: no delimiter found in SIP addr '" + number + "'");
            return number;
        }
        return number.substring(0, delimiterIndex);
    }
}<|MERGE_RESOLUTION|>--- conflicted
+++ resolved
@@ -54,95 +54,6 @@
     }
 
     /**
-<<<<<<< HEAD
-=======
-     * Formats the phone number only if the given number hasn't been formatted.
-     * <p>
-     * The number which has only dailable character is treated as not being
-     * formatted.
-     *
-     * @param phoneNumber the number to be formatted.
-     * @param phoneNumberE164 The E164 format number whose country code is used if the given
-     * phoneNumber doesn't have the country code.
-     * @param defaultCountryIso The ISO 3166-1 two letters country code whose convention will
-     * be used if the phoneNumberE164 is null or invalid, or if phoneNumber contains IDD.
-     * @return The formatted number if the given number has been formatted, otherwise, return the
-     * given number.
-     *
-     * TODO: Remove if PhoneNumberUtils.formatNumber(String phoneNumber, String phoneNumberE164,
-     * String defaultCountryIso) is made public.
-     */
-    public static String formatNumber(
-            String phoneNumber, String phoneNumberE164, String defaultCountryIso) {
-        int len = phoneNumber.length();
-        for (int i = 0; i < len; i++) {
-            if (!PhoneNumberUtils.isDialable(phoneNumber.charAt(i))) {
-                return phoneNumber;
-            }
-        }
-        PhoneNumberUtil util = PhoneNumberUtil.getInstance();
-        // Get the country code from phoneNumberE164
-        if (phoneNumberE164 != null && phoneNumberE164.length() >= 2
-                && phoneNumberE164.charAt(0) == '+') {
-            try {
-                // The number to be parsed is in E164 format, so the default region used doesn't
-                // matter.
-                PhoneNumber pn = util.parse(phoneNumberE164, "ZZ");
-                String regionCode = util.getRegionCodeForNumber(pn);
-                if (!TextUtils.isEmpty(regionCode) &&
-                        // This makes sure phoneNumber doesn't contain an IDD
-                        normalizeNumber(phoneNumber).indexOf(phoneNumberE164.substring(1)) <= 0) {
-                    defaultCountryIso = regionCode;
-                }
-            } catch (NumberParseException e) {
-                Log.w(LOG_TAG, "The number could not be parsed in E164 format!");
-            }
-        }
-
-        String result = formatNumber(phoneNumber, defaultCountryIso);
-        return result == null ? phoneNumber : result;
-    }
-
-    /**
-     * Format a phone number.
-     * <p>
-     * If the given number doesn't have the country code, the phone will be
-     * formatted to the default country's convention.
-     *
-     * @param phoneNumber The number to be formatted.
-     * @param defaultCountryIso The ISO 3166-1 two letters country code whose convention will
-     * be used if the given number doesn't have the country code.
-     * @return The formatted number, or null if the given number is not valid.
-     *
-     * TODO: Remove if PhoneNumberUtils.formatNumber(String phoneNumber, String defaultCountryIso)
-     * is made public.
-     */
-    public static String formatNumber(String phoneNumber, String defaultCountryIso) {
-        // Do not attempt to format numbers that start with a hash or star symbol.
-        if (phoneNumber.startsWith("#") || phoneNumber.startsWith("*")) {
-            return phoneNumber;
-        }
-
-        final PhoneNumberUtil util = PhoneNumberUtil.getInstance();
-        String result = null;
-        try {
-            PhoneNumber pn = util.parseAndKeepRawInput(phoneNumber, defaultCountryIso);
-            if (KOREA_ISO_COUNTRY_CODE.equals(defaultCountryIso) &&
-                    (pn.getCountryCode() == util.getCountryCodeForRegion(KOREA_ISO_COUNTRY_CODE))) {
-                // Format local Korean phone numbers with country code to corresponding national
-                // format which would replace the leading +82 with 0.
-                result = util.format(pn, PhoneNumberUtil.PhoneNumberFormat.NATIONAL);
-            } else {
-                result = util.formatInOriginalFormat(pn, defaultCountryIso);
-            }
-        } catch (NumberParseException e) {
-            Log.w(LOG_TAG, "Number could not be parsed with the given country code!");
-        }
-        return result;
-    }
-
-    /**
->>>>>>> 0810e9c8
      * Normalize a phone number by removing the characters other than digits. If
      * the given number has keypad letters, the letters will be converted to
      * digits first.
