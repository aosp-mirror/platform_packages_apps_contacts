--- conflicted
+++ resolved
@@ -63,15 +63,12 @@
     private View mEmptyHomeView;
     private View mAccountFilterContainer;
     private TextView mSearchProgressText;
-<<<<<<< HEAD
     private SwipeRefreshLayout mSwipeRefreshLayout;
-=======
     private FeatureHighlightCallback mCallback;
 
     public interface FeatureHighlightCallback {
         void onLoadFinishedCallback();
     }
->>>>>>> 1243cb4e
 
     public DefaultContactBrowseListFragment() {
         setPhotoLoaderEnabled(true);
