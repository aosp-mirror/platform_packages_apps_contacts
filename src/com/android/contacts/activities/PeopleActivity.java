/*
 * Copyright (C) 2010 The Android Open Source Project
 *
 * Licensed under the Apache License, Version 2.0 (the "License");
 * you may not use this file except in compliance with the License.
 * You may obtain a copy of the License at
 *
 *      http://www.apache.org/licenses/LICENSE-2.0
 *
 * Unless required by applicable law or agreed to in writing, software
 * distributed under the License is distributed on an "AS IS" BASIS,
 * WITHOUT WARRANTIES OR CONDITIONS OF ANY KIND, either express or implied.
 * See the License for the specific language governing permissions and
 * limitations under the License.
 */

package com.android.contacts.activities;

import android.accounts.Account;
import android.app.Fragment;
import android.app.FragmentManager;
import android.app.FragmentTransaction;
import android.content.BroadcastReceiver;
import android.content.ContentResolver;
import android.content.ContentUris;
import android.content.Context;
import android.content.Intent;
import android.content.IntentFilter;
import android.content.SyncStatusObserver;
import android.net.Uri;
import android.os.Bundle;
import android.os.Handler;
import android.provider.ContactsContract;
import android.provider.ContactsContract.ProviderStatus;
import android.support.design.widget.CoordinatorLayout;
import android.support.design.widget.Snackbar;
import android.support.v4.content.ContextCompat;
import android.support.v4.content.LocalBroadcastManager;
import android.support.v4.view.GravityCompat;
import android.support.v4.widget.SwipeRefreshLayout;
import android.util.Log;
import android.view.KeyCharacterMap;
import android.view.KeyEvent;
import android.view.Menu;
import android.view.MenuItem;
import android.view.SubMenu;
import android.view.View;
import android.view.accessibility.AccessibilityEvent;
import android.widget.ImageButton;
import android.widget.Toast;

import com.android.contacts.ContactSaveService;
import com.android.contacts.ContactsDrawerActivity;
import com.android.contacts.R;
import com.android.contacts.common.Experiments;
import com.android.contacts.common.activity.RequestPermissionsActivity;
import com.android.contacts.common.compat.CompatUtils;
import com.android.contacts.common.list.ContactListFilter;
import com.android.contacts.common.list.ContactListFilterController.ContactListFilterListener;
import com.android.contacts.common.list.ProviderStatusWatcher;
import com.android.contacts.common.list.ProviderStatusWatcher.ProviderStatusListener;
import com.android.contacts.common.logging.Logger;
import com.android.contacts.common.logging.ScreenEvent.ScreenType;
import com.android.contacts.common.model.AccountTypeManager;
import com.android.contacts.common.model.account.AccountWithDataSet;
import com.android.contacts.common.util.AccountFilterUtil;
import com.android.contacts.common.util.Constants;
import com.android.contacts.common.util.ImplicitIntentsUtil;
import com.android.contacts.common.widget.FloatingActionButtonController;
import com.android.contacts.group.GroupMembersFragment;
import com.android.contacts.group.GroupMetaData;
import com.android.contacts.group.GroupUtil;
import com.android.contacts.list.ContactsIntentResolver;
import com.android.contacts.list.ContactsRequest;
import com.android.contacts.list.ContactsUnavailableFragment;
import com.android.contacts.list.DefaultContactBrowseListFragment;
import com.android.contacts.util.SyncUtil;
import com.android.contactsbind.FeatureHighlightHelper;
import com.android.contactsbind.ObjectFactory;
import com.android.contactsbind.experiments.Flags;

import java.util.List;
import java.util.concurrent.atomic.AtomicInteger;

/**
 * Displays a list to browse contacts.
 */
public class PeopleActivity extends ContactsDrawerActivity {

    private static final String TAG = "PeopleActivity";
    private static final String TAG_ALL = "contacts-all";
    private static final String TAG_UNAVAILABLE = "contacts-unavailable";
    private static final String TAG_GROUP_VIEW = "contacts-groups";
    public static final String TAG_ASSISTANT = "contacts-assistant";
    public static final String TAG_SECOND_LEVEL = "second-level";
    public static final String TAG_THIRD_LEVEL = "third-level";

    public static final String TAG_DUPLICATES = "DuplicatesFragment";
    public static final String TAG_DUPLICATES_UTIL = "DuplicatesUtilFragment";

    private static final String KEY_GROUP_URI = "groupUri";

    private ContactsIntentResolver mIntentResolver;
    private ContactsRequest mRequest;

    private FloatingActionButtonController mFloatingActionButtonController;
    private View mFloatingActionButtonContainer;
    private boolean wasLastFabAnimationScaleIn = false;

    private ContactsUnavailableFragment mContactsUnavailableFragment;
    private ProviderStatusWatcher mProviderStatusWatcher;
    private Integer mProviderStatus;

    private BroadcastReceiver mSaveServiceListener;

    private boolean mShouldSwitchToGroupView;

    private CoordinatorLayout mLayoutRoot;

    /**
     * Showing a list of Contacts. Also used for showing search results in search mode.
     */
    private DefaultContactBrowseListFragment mAllFragment;

    private GroupMembersFragment mMembersFragment;
    private Uri mGroupUri;

    /**
     * True if this activity instance is a re-created one.  i.e. set true after orientation change.
     */
    private boolean mIsRecreatedInstance;

    private boolean mShouldSwitchToAllContacts;

    /** Sequential ID assigned to each instance; used for logging */
    private final int mInstanceId;
    private static final AtomicInteger sNextInstanceId = new AtomicInteger();

    private Object mStatusChangeListenerHandle;

    private final Handler mHandler = new Handler();

    private SyncStatusObserver mSyncStatusObserver = new SyncStatusObserver() {
        public void onStatusChanged(int which) {
            mHandler.post(new Runnable() {
                public void run() {
                    onSyncStateUpdated();
                }
            });
        }
    };

    // Update sync status for accounts in current ContactListFilter
    private void onSyncStateUpdated() {
        if (isAllFragmentInSearchMode() || isAllFragmentInSelectionMode()) {
            return;
        }

        final ContactListFilter filter = mContactListFilterController.getFilter();
        if (filter != null) {
            final SwipeRefreshLayout swipeRefreshLayout = mAllFragment.getSwipeRefreshLayout();
            if (swipeRefreshLayout == null) {
                if (Log.isLoggable(TAG, Log.DEBUG)) {
                    Log.d(TAG, "Can not load swipeRefreshLayout, swipeRefreshLayout is null");
                }
                return;
            }

            final List<AccountWithDataSet> accounts = AccountTypeManager.getInstance(this)
                    .getAccounts(/* contactsWritableOnly */ true);
            final List<Account> syncableAccounts = filter.getSyncableAccounts(accounts);
            // If one of the accounts is active or pending, use spinning circle to indicate one of
            // the syncs is in progress.
            if (syncableAccounts != null && syncableAccounts.size() > 0) {
                for (Account account: syncableAccounts) {
                    if (SyncUtil.isSyncStatusPendingOrActive(account)) {
                        return;
                    }
                }
            }
            swipeRefreshLayout.setRefreshing(false);
        }
    }

    public void showConnectionErrorMsg() {
        Snackbar.make(mLayoutRoot, R.string.connection_error_message, Snackbar.LENGTH_LONG).show();
    }

    private final ContactListFilterListener mFilterListener = new ContactListFilterListener() {
        @Override
        public void onContactListFilterChanged() {
            final ContactListFilter filter = mContactListFilterController.getFilter();
            handleFilterChangeForFragment(filter);
            handleFilterChangeForActivity(filter);
        }
    };

    private final ProviderStatusListener mProviderStatusListener = new ProviderStatusListener() {
        @Override
        public void onProviderStatusChange() {
            reloadGroupsAndFiltersIfNeeded();
            updateViewConfiguration(false);
        }
    };

    public PeopleActivity() {
        mInstanceId = sNextInstanceId.getAndIncrement();
        mIntentResolver = new ContactsIntentResolver(this);
        mProviderStatusWatcher = ProviderStatusWatcher.getInstance(this);
    }

    @Override
    public String toString() {
        // Shown on logcat
        return String.format("%s@%d", getClass().getSimpleName(), mInstanceId);
    }

    private boolean areContactsAvailable() {
        return (mProviderStatus != null) && mProviderStatus.equals(ProviderStatus.STATUS_NORMAL);
    }

    /**
     * Initialize fragments that are (or may not be) in the layout.
     *
     * For the fragments that are in the layout, we initialize them in
     * {@link #createViewsAndFragments()} after inflating the layout.
     *
     * However, the {@link ContactsUnavailableFragment} is a special fragment which may not
     * be in the layout, so we have to do the initialization here.
     *
     * The ContactsUnavailableFragment is always created at runtime.
     */
    @Override
    public void onAttachFragment(Fragment fragment) {
        if (fragment instanceof ContactsUnavailableFragment) {
            mContactsUnavailableFragment = (ContactsUnavailableFragment)fragment;
        }
    }

    @Override
    protected void onCreate(Bundle savedState) {
        if (Log.isLoggable(Constants.PERFORMANCE_TAG, Log.DEBUG)) {
            Log.d(Constants.PERFORMANCE_TAG, "PeopleActivity.onCreate start");
        }
        super.onCreate(savedState);

        if (RequestPermissionsActivity.startPermissionActivity(this)) {
            return;
        }

        if (!processIntent(false)) {
            finish();
            return;
        }

        mContactListFilterController.addListener(mFilterListener);
        mProviderStatusWatcher.addListener(mProviderStatusListener);

        mIsRecreatedInstance = (savedState != null);

        if (mIsRecreatedInstance) {
            mGroupUri = savedState.getParcelable(KEY_GROUP_URI);
        }

        createViewsAndFragments();

        if (Log.isLoggable(Constants.PERFORMANCE_TAG, Log.DEBUG)) {
            Log.d(Constants.PERFORMANCE_TAG, "PeopleActivity.onCreate finish");
        }
        getWindow().setBackgroundDrawable(null);
    }

    @Override
    protected void onNewIntent(Intent intent) {
        final String action = intent.getAction();
        if (GroupUtil.ACTION_CREATE_GROUP.equals(action)) {
            mGroupUri = intent.getData();
            if (mGroupUri == null) {
                toast(R.string.groupSavedErrorToast);
                return;
            }
            if (Log.isLoggable(TAG, Log.VERBOSE)) Log.v(TAG, "Received group URI " + mGroupUri);
            switchView(ContactsView.GROUP_VIEW);
            mMembersFragment.toastForSaveAction(action);
            return;
        }

        if (isGroupDeleteAction(action)) {
            popSecondLevel();
<<<<<<< HEAD
            resetContactsView();
            mMembersFragment.toastForSaveAction(intent.getAction());
=======
            mMembersFragment.toastForSaveAction(action);
            mCurrentView = ContactsView.ALL_CONTACTS;
>>>>>>> 4ac5629e
            showFabWithAnimation(/* showFab */ true);
            return;
        }

        if (isGroupSaveAction(action)) {
            mGroupUri = intent.getData();
            if (mGroupUri == null) {
                popSecondLevel();
                toast(R.string.groupSavedErrorToast);
                return;
            }
            if (Log.isLoggable(TAG, Log.VERBOSE)) Log.v(TAG, "Received group URI " + mGroupUri);
            // ACTION_REMOVE_FROM_GROUP doesn't reload data, so it shouldn't cause b/32223934
            // but it's necessary to use the previous fragment since
            // GroupMembersFragment#mIsEditMode needs to be persisted between remove actions.
            if (GroupUtil.ACTION_REMOVE_FROM_GROUP.equals(action)) {
                switchToOrUpdateGroupView(action);
            } else {
                switchView(ContactsView.GROUP_VIEW);
            }
            mMembersFragment.toastForSaveAction(action);
        }

        setIntent(intent);

        if (!processIntent(true)) {
            finish();
            return;
        }

        mContactListFilterController.checkFilterValidity(false);

        if (!isInSecondLevel()) {
            // Re-initialize ActionBarAdapter because {@link #onNewIntent(Intent)} doesn't invoke
            // {@link Fragment#onActivityCreated(Bundle)} where we initialize ActionBarAdapter
            // initially.
            mAllFragment.setParameters(/* ContactsRequest */ mRequest, /* fromOnNewIntent */ true);
            mAllFragment.initializeActionBarAdapter(null);
        }

        initializeFabVisibility();
        invalidateOptionsMenuIfNeeded();
    }

    private static boolean isGroupDeleteAction(String action) {
        return GroupUtil.ACTION_DELETE_GROUP.equals(action);
    }

    private static boolean isGroupSaveAction(String action) {
        return GroupUtil.ACTION_UPDATE_GROUP.equals(action)
                || GroupUtil.ACTION_ADD_TO_GROUP.equals(action)
                || GroupUtil.ACTION_REMOVE_FROM_GROUP.equals(action);
    }

    private void toast(int resId) {
        if (resId >= 0) {
            Toast.makeText(this, resId, Toast.LENGTH_SHORT).show();
        }
    }

    /**
     * Resolve the intent and initialize {@link #mRequest}, and launch another activity if redirect
     * is needed.
     *
     * @param forNewIntent set true if it's called from {@link #onNewIntent(Intent)}.
     * @return {@code true} if {@link PeopleActivity} should continue running.  {@code false}
     *         if it shouldn't, in which case the caller should finish() itself and shouldn't do
     *         farther initialization.
     */
    private boolean processIntent(boolean forNewIntent) {
        // Extract relevant information from the intent
        mRequest = mIntentResolver.resolveIntent(getIntent());
        if (Log.isLoggable(TAG, Log.DEBUG)) {
            Log.d(TAG, this + " processIntent: forNewIntent=" + forNewIntent
                    + " intent=" + getIntent() + " request=" + mRequest);
        }
        if (!mRequest.isValid()) {
            setResult(RESULT_CANCELED);
            return false;
        }

        switch (mRequest.getActionCode()) {
            case ContactsRequest.ACTION_VIEW_CONTACT: {
                ImplicitIntentsUtil.startQuickContact(
                        this, mRequest.getContactUri(), ScreenType.UNKNOWN);
                return false;
            }
            case ContactsRequest.ACTION_INSERT_GROUP: {
                onCreateGroupMenuItemClicked();
                return true;
            }
            case ContactsRequest.ACTION_VIEW_GROUP:
            case ContactsRequest.ACTION_EDIT_GROUP: {
                mShouldSwitchToGroupView = true;
                return true;
            }
        }
        return true;
    }

    private void createViewsAndFragments() {
        setContentView(R.layout.people_activity);

        final FragmentManager fragmentManager = getFragmentManager();

        setUpAllFragment(fragmentManager);

        mMembersFragment = (GroupMembersFragment) fragmentManager.findFragmentByTag(TAG_GROUP_VIEW);

        // Configure floating action button
        mFloatingActionButtonContainer = findViewById(R.id.floating_action_button_container);
        final ImageButton floatingActionButton
                = (ImageButton) findViewById(R.id.floating_action_button);
        floatingActionButton.setOnClickListener(new View.OnClickListener() {
            @Override
            public void onClick(View v) {
                AccountFilterUtil.startEditorIntent(PeopleActivity.this, getIntent(),
                        mContactListFilterController.getFilter());
            }
        });
        mFloatingActionButtonController = new FloatingActionButtonController(this,
                mFloatingActionButtonContainer, floatingActionButton);

        invalidateOptionsMenuIfNeeded();

        mLayoutRoot = (CoordinatorLayout) findViewById(R.id.root);

        if (mShouldSwitchToGroupView && !mIsRecreatedInstance) {
            mGroupUri = mRequest.getContactUri();
            switchToOrUpdateGroupView(GroupUtil.ACTION_SWITCH_GROUP);
            mShouldSwitchToGroupView = false;
        }
    }

    private void setUpAllFragment(FragmentManager fragmentManager) {
        mAllFragment = (DefaultContactBrowseListFragment)
                fragmentManager.findFragmentByTag(TAG_ALL);

        if (mAllFragment == null) {
            mAllFragment = new DefaultContactBrowseListFragment();
            mAllFragment.setAnimateOnLoad(true);
            fragmentManager.beginTransaction()
                    .add(R.id.contacts_list_container, mAllFragment, TAG_ALL)
                    .commit();
            fragmentManager.executePendingTransactions();
        }

        mAllFragment.setContactsAvailable(areContactsAvailable());
        mAllFragment.setListType(mContactListFilterController.getFilterListType());
        mAllFragment.setParameters(/* ContactsRequest */ mRequest, /* fromOnNewIntent */ false);
    }

    @Override
    protected void onPause() {
        mProviderStatusWatcher.stop();

        LocalBroadcastManager.getInstance(this).unregisterReceiver(mSaveServiceListener);

        super.onPause();

        if (Flags.getInstance().getBoolean(Experiments.PULL_TO_REFRESH)) {
            ContentResolver.removeStatusChangeListener(mStatusChangeListenerHandle);
            onSyncStateUpdated();
        }
    }

    @Override
    public void onMultiWindowModeChanged(boolean entering) {
        initializeHomeVisibility();
    }

    @Override
    protected void onResume() {
        super.onResume();

        if (mShouldSwitchToAllContacts) {
            switchToAllContacts();
        }

        mProviderStatusWatcher.start();
        updateViewConfiguration(true);

        if (Flags.getInstance().getBoolean(Experiments.PULL_TO_REFRESH)) {
            mStatusChangeListenerHandle = ContentResolver.addStatusChangeListener(
                    ContentResolver.SYNC_OBSERVER_TYPE_ACTIVE
                            | ContentResolver.SYNC_OBSERVER_TYPE_PENDING
                            | ContentResolver.SYNC_OBSERVER_TYPE_SETTINGS,
                    mSyncStatusObserver);
            onSyncStateUpdated();
        }
        initializeFabVisibility();
        initializeHomeVisibility();

        mSaveServiceListener = new SaveServiceListener();
        LocalBroadcastManager.getInstance(this).registerReceiver(mSaveServiceListener,
                new IntentFilter(ContactSaveService.BROADCAST_GROUP_DELETED));
    }

    @Override
    protected void onDestroy() {
        mProviderStatusWatcher.removeListener(mProviderStatusListener);
        mContactListFilterController.removeListener(mFilterListener);
        super.onDestroy();
    }

    private void initializeFabVisibility() {
        mFloatingActionButtonContainer.setVisibility(shouldHideFab() ? View.GONE : View.VISIBLE);
        mFloatingActionButtonController.resetIn();
        wasLastFabAnimationScaleIn = !shouldHideFab();
    }

    private void initializeHomeVisibility() {
        // Remove the navigation icon if we return to the fragment in a search or select state
        if (getToolbar() != null && (isAllFragmentInSelectionMode()
                || isAllFragmentInSearchMode() || isGroupsFragmentInSelectionMode()
                || isGroupsFragmentInSearchMode())) {
            getToolbar().setNavigationIcon(null);
        }
    }

    private boolean shouldHideFab() {
        if (mAllFragment != null && mAllFragment.getActionBarAdapter() == null
                || isInSecondLevel()) {
            return true;
        }
        return isAllFragmentInSearchMode() || isAllFragmentInSelectionMode();
    }

    public void showFabWithAnimation(boolean showFab) {
        if (mFloatingActionButtonContainer == null) {
            return;
        }
        if (showFab) {
            if (!wasLastFabAnimationScaleIn) {
                mFloatingActionButtonContainer.setVisibility(View.VISIBLE);
                mFloatingActionButtonController.scaleIn(0);
            }
            wasLastFabAnimationScaleIn = true;

        } else {
            if (wasLastFabAnimationScaleIn) {
                mFloatingActionButtonContainer.setVisibility(View.VISIBLE);
                mFloatingActionButtonController.scaleOut();
            }
            wasLastFabAnimationScaleIn = false;
        }
    }

    private void reloadGroupsAndFiltersIfNeeded() {
        final int providerStatus = mProviderStatusWatcher.getProviderStatus();
        final Menu menu = mNavigationView.getMenu();
        final MenuItem groupsMenuItem = menu.findItem(R.id.nav_groups);
        if (groupsMenuItem == null) {
            return;
        }
        final SubMenu subMenu = groupsMenuItem.getSubMenu();

        // Reload groups and filters if provider status changes to "normal" and there's no groups
        // loaded or just a "Create new..." menu item is in the menu.
        if (subMenu != null && subMenu.size() <= 1 && providerStatus == ProviderStatus.STATUS_NORMAL
                && !mProviderStatus.equals(providerStatus)) {
            loadGroupsAndFilters();
        }
    }

    private void updateViewConfiguration(boolean forceUpdate) {
        int providerStatus = mProviderStatusWatcher.getProviderStatus();
        if (!forceUpdate && (mProviderStatus != null)
                && (mProviderStatus.equals(providerStatus))) return;
        mProviderStatus = providerStatus;

        final FragmentManager fragmentManager= getFragmentManager();
        final FragmentTransaction transaction = fragmentManager.beginTransaction();

        // Change in CP2's provider status may not take effect immediately, see b/30566908.
        // So we need to handle the case where provider status is STATUS_EMPTY and there is
        // actually at least one real account (not "local" account) on device.
        if (shouldShowList()) {
            if (mAllFragment != null) {
                transaction.show(mAllFragment);
                mAllFragment.setContactsAvailable(areContactsAvailable());
                mAllFragment.setEnabled(true);
            }
            if (mContactsUnavailableFragment != null) {
                transaction.hide(mContactsUnavailableFragment);
            }
        } else {
            // Setting up the page so that the user can still use the app
            // even without an account.
            if (mAllFragment != null) {
                mAllFragment.setEnabled(false);
                transaction.hide(mAllFragment);
            }
            if (mContactsUnavailableFragment == null) {
                mContactsUnavailableFragment = new ContactsUnavailableFragment();
                transaction.add(R.id.contacts_list_container, mContactsUnavailableFragment,
                        TAG_UNAVAILABLE);
            }
            transaction.show(mContactsUnavailableFragment);
            mContactsUnavailableFragment.updateStatus(mProviderStatus);
        }
        if (!transaction.isEmpty()) {
            transaction.commit();
            fragmentManager.executePendingTransactions();
        }

        invalidateOptionsMenuIfNeeded();
    }

    private boolean shouldShowList() {
        return mProviderStatus != null
                && ((mProviderStatus.equals(ProviderStatus.STATUS_EMPTY) && hasNonLocalAccount())
                        || mProviderStatus.equals(ProviderStatus.STATUS_NORMAL));
    }

    // Returns true if there are real accounts (not "local" account) in the list of accounts.
    private boolean hasNonLocalAccount() {
        final List<AccountWithDataSet> allAccounts =
                AccountTypeManager.getInstance(this).getAccounts(/* contactWritableOnly */ false);
        if (allAccounts == null || allAccounts.size() == 0) {
            return false;
        }
        if (allAccounts.size() > 1) {
            return true;
        }
        return !allAccounts.get(0).isNullAccount();
    }

    private void invalidateOptionsMenuIfNeeded() {
        if (mAllFragment != null
                && mAllFragment.getOptionsMenuContactsAvailable() != areContactsAvailable()) {
            invalidateOptionsMenu();
        }
    }

    @Override
    public boolean onKeyDown(int keyCode, KeyEvent event) {
        // Bring up the search UI if the user starts typing
        final int unicodeChar = event.getUnicodeChar();
        if ((unicodeChar != 0)
                // If COMBINING_ACCENT is set, it's not a unicode character.
                && ((unicodeChar & KeyCharacterMap.COMBINING_ACCENT) == 0)
                && !Character.isWhitespace(unicodeChar)) {
            if (mAllFragment.onKeyDown(unicodeChar)) {
                return true;
            }
        }

        return super.onKeyDown(keyCode, event);
    }

    @Override
    public void onBackPressed() {
        if (!isSafeToCommitTransactions()) {
            return;
        }

        // Handle the back event in drawer first.
        if (mDrawerLayout.isDrawerOpen(GravityCompat.START)) {
            mDrawerLayout.closeDrawer(GravityCompat.START);
            return;
        }

        // Handle the back event in "second level".
        if (isGroupView()) {
            onBackPressedGroupView();
            return;
        }

        if (isAssistantView()) {
            onBackPressedAssistantView();
            return;
        }

        // If feature highlight is present, let it handle the back event before mAllFragment.
        if (FeatureHighlightHelper.tryRemoveHighlight(this)) {
            return;
        }

        // Handle the back event in "first level" - mAllFragment.
        if (maybeHandleInAllFragment()) {
            return;
        }

        super.onBackPressed();
    }

    private void onBackPressedGroupView() {
        if (mMembersFragment.isEditMode()) {
            mMembersFragment.exitEditMode();
        } else if (mMembersFragment.getActionBarAdapter().isSelectionMode()) {
            mMembersFragment.getActionBarAdapter().setSelectionMode(false);
            mMembersFragment.displayCheckBoxes(false);
        } else if (mMembersFragment.getActionBarAdapter().isSearchMode()) {
            mMembersFragment.getActionBarAdapter().setSearchMode(false);
        } else {
            switchToAllContacts();
        }
    }

    private void onBackPressedAssistantView() {
        if (!popThirdLevel()) {
            switchToAllContacts();
        } else {
            setDrawerLockMode(/* enabled */ true);
        }
    }

    // Returns true if back event is handled in this method.
    private boolean maybeHandleInAllFragment() {
        if (isAllFragmentInSelectionMode()) {
            mAllFragment.getActionBarAdapter().setSelectionMode(false);
            return true;
        }

        if (isAllFragmentInSearchMode()) {
            mAllFragment.getActionBarAdapter().setSearchMode(false);
            if (mAllFragment.wasSearchResultClicked()) {
                mAllFragment.resetSearchResultClicked();
            } else {
                Logger.logScreenView(this, ScreenType.SEARCH_EXIT);
                Logger.logSearchEvent(mAllFragment.createSearchState());
            }
            return true;
        }

        if (!mShouldShowAccountSwitcher
                && !AccountFilterUtil.isAllContactsFilter(mContactListFilterController.getFilter())
                && !mAllFragment.isHidden()) {
            // If mAllFragment is hidden, then mContactsUnavailableFragment is visible so we
            // don't need to switch to all contacts.
            switchToAllContacts();
            return true;
        }

        return false;
    }

    private boolean isAllFragmentInSelectionMode() {
        return mAllFragment != null && mAllFragment.getActionBarAdapter() != null
                && mAllFragment.getActionBarAdapter().isSelectionMode();
    }

    private boolean isAllFragmentInSearchMode() {
        return mAllFragment != null && mAllFragment.getActionBarAdapter() != null
                && mAllFragment.getActionBarAdapter().isSearchMode();
    }

    private boolean isGroupsFragmentInSelectionMode() {
        return mMembersFragment != null && mMembersFragment.getActionBarAdapter() != null
                && mMembersFragment.getActionBarAdapter().isSelectionMode();
    }

    private boolean isGroupsFragmentInSearchMode() {
        return mMembersFragment != null && mMembersFragment.getActionBarAdapter() != null
                && mMembersFragment.getActionBarAdapter().isSearchMode();
    }

    @Override
    protected void onSaveInstanceState(Bundle outState) {
        super.onSaveInstanceState(outState);
        outState.putParcelable(KEY_GROUP_URI, mGroupUri);
    }

    @Override
    protected void onRestoreInstanceState(Bundle savedInstanceState) {
        super.onRestoreInstanceState(savedInstanceState);
        mGroupUri = savedInstanceState.getParcelable(KEY_GROUP_URI);
    }

    private void onGroupDeleted(final Intent intent) {
        if (!ContactSaveService.canUndo(intent)) return;

        Snackbar.make(mLayoutRoot, getString(R.string.groupDeletedToast), Snackbar.LENGTH_LONG)
                .setAction(R.string.undo, new View.OnClickListener() {
                    @Override
                    public void onClick(View v) {
                        ContactSaveService.startService(PeopleActivity.this,
                                ContactSaveService.createUndoIntent(PeopleActivity.this, intent));
                    }
                }).setActionTextColor(ContextCompat.getColor(this, R.color.snackbar_action_text))
                .show();
    }

    private class SaveServiceListener extends BroadcastReceiver {
        @Override
        public void onReceive(Context context, Intent intent) {
            switch (intent.getAction()) {
                case ContactSaveService.BROADCAST_GROUP_DELETED:
                    onGroupDeleted(intent);
                    break;
            }
        }
    }

    @Override
    protected void onGroupMenuItemClicked(long groupId, String title) {
        if (isGroupView() && mMembersFragment != null
                && mMembersFragment.isCurrentGroup(groupId)) {
            return;
        }
        mGroupUri = ContentUris.withAppendedId(ContactsContract.Groups.CONTENT_URI, groupId);
        switchToOrUpdateGroupView(GroupUtil.ACTION_SWITCH_GROUP);
    }

    @Override
    protected void onFilterMenuItemClicked(Intent intent) {
        // We must pop second level first to "restart" mAllFragment, before changing filter.
        if (isInSecondLevel()) {
            popSecondLevel();
            showFabWithAnimation(/* showFab */ true);
            // HACK: swap the current filter to force listeners to update because the group
            // member view no longer changes the filter. Fix for b/32223767
            final ContactListFilter current = mContactListFilterController.getFilter();
            mContactListFilterController.setContactListFilter(
                    AccountFilterUtil.createContactsFilter(this), false);
            mContactListFilterController.setContactListFilter(current, false);
        }
        mCurrentView = ContactsView.ACCOUNT_VIEW;
        super.onFilterMenuItemClicked(intent);
    }

    @Override
    public void changeFilter(AccountWithDataSet account) {
        super.changeFilter(account);
        // We must pop second level first to "restart" mAllFragment, before changing filter.
        if (isInSecondLevel()) {
            popSecondLevel();
            showFabWithAnimation(/* showFab */ true);
        }
        mCurrentView = ContactsView.ACCOUNT_VIEW;
    }

    private void switchToOrUpdateGroupView(String action) {
        // If group fragment is active and visible, we simply update it.
        if (mMembersFragment != null && !mMembersFragment.isInactive()) {
            mMembersFragment.updateExistingGroupFragment(mGroupUri, action);
        } else {
            switchView(ContactsView.GROUP_VIEW);
        }
    }

    @Override
    protected void launchAssistant() {
        switchView(ContactsView.ASSISTANT);
    }

    private void switchView(ContactsView contactsView) {
        mCurrentView = contactsView;

        final FragmentManager fragmentManager =  getFragmentManager();
        final FragmentTransaction transaction = fragmentManager.beginTransaction();
        if (isGroupView()) {
            mMembersFragment = GroupMembersFragment.newInstance(mGroupUri);
            transaction.replace(
                    R.id.contacts_list_container, mMembersFragment, TAG_GROUP_VIEW);
        } else if (isAssistantView()) {
            String fragmentTag;
            if (Flags.getInstance().getBoolean(Experiments.ASSISTANT)) {
                fragmentTag = TAG_ASSISTANT;
            } else {
                fragmentTag = TAG_DUPLICATES;
            }

            Fragment uiFragment = fragmentManager.findFragmentByTag(fragmentTag);
            if (uiFragment == null) {
                uiFragment = ObjectFactory.getAssistantFragment(fragmentTag);
            }
            transaction.replace(R.id.contacts_list_container, uiFragment, fragmentTag);

            if (!Flags.getInstance().getBoolean(Experiments.ASSISTANT)) {
                Fragment duplicatesUtilFragment =
                        fragmentManager.findFragmentByTag(TAG_DUPLICATES_UTIL);
                if (duplicatesUtilFragment == null) {
                    duplicatesUtilFragment = ObjectFactory.getDuplicatesUtilFragment();
                }
                if (!duplicatesUtilFragment.isAdded()) {
                    transaction.add(duplicatesUtilFragment, TAG_DUPLICATES_UTIL);
                }
            }
            resetToolBarStatusBarColor();
        }
        transaction.addToBackStack(TAG_SECOND_LEVEL);
        transaction.commit();
        fragmentManager.executePendingTransactions();

        showFabWithAnimation(/* showFab */ false);
    }

    @Override
    public void switchToAllContacts() {
        if (isInSecondLevel()) {
            popSecondLevel();
        }
        mShouldSwitchToAllContacts = false;
        resetContactsView();
        showFabWithAnimation(/* showFab */ true);
        mAllFragment.scrollToTop();

        super.switchToAllContacts();
    }

    private boolean popThirdLevel() {
        return getFragmentManager().popBackStackImmediate(
                TAG_THIRD_LEVEL, FragmentManager.POP_BACK_STACK_INCLUSIVE);
    }

    private void popSecondLevel() {
        getFragmentManager().popBackStackImmediate(
                TAG_SECOND_LEVEL, FragmentManager.POP_BACK_STACK_INCLUSIVE);
        mMembersFragment = null;
        resetToolBarStatusBarColor();
    }

    // Reset toolbar and status bar color to Contacts theme color.
    private void resetToolBarStatusBarColor() {
        findViewById(R.id.toolbar_frame).setBackgroundColor(
                ContextCompat.getColor(this, R.color.primary_color));
        updateStatusBarBackground(ContextCompat.getColor(this, R.color.primary_color_dark));
    }

    @Override
    protected DefaultContactBrowseListFragment getAllFragment() {
        return mAllFragment;
    }

    @Override
    protected GroupMembersFragment getGroupFragment() {
        return mMembersFragment;
    }

    @Override
    protected GroupMetaData getGroupMetaData() {
        return mMembersFragment == null ? null : mMembersFragment.getGroupMetaData();
    }

    private void handleFilterChangeForFragment(ContactListFilter filter) {
        if (mAllFragment.canSetActionBar()) {
            mAllFragment.setFilterAndUpdateTitle(filter);
            // Scroll to top after filter is changed.
            mAllFragment.scrollToTop();
        }
    }

    private void handleFilterChangeForActivity(ContactListFilter filter) {
        // The filter was changed while this activity was in the background. If we're in the
        // assistant view Switch to the main contacts list when we resume to prevent
        // b/31838582 and b/31829161
        // TODO: this is a hack; we need to do some cleanup of the contact list filter stuff
        if (isAssistantView() && filter.isContactsFilterType()) {
            mShouldSwitchToAllContacts = true;
        }

        // Check menu in navigation drawer.
        updateFilterMenu(filter);

        if (CompatUtils.isNCompatible()) {
            getWindow().getDecorView()
                    .sendAccessibilityEvent(AccessibilityEvent.TYPE_WINDOW_STATE_CHANGED);
        }
        invalidateOptionsMenu();
    }
}<|MERGE_RESOLUTION|>--- conflicted
+++ resolved
@@ -287,13 +287,8 @@
 
         if (isGroupDeleteAction(action)) {
             popSecondLevel();
-<<<<<<< HEAD
             resetContactsView();
-            mMembersFragment.toastForSaveAction(intent.getAction());
-=======
             mMembersFragment.toastForSaveAction(action);
-            mCurrentView = ContactsView.ALL_CONTACTS;
->>>>>>> 4ac5629e
             showFabWithAnimation(/* showFab */ true);
             return;
         }
