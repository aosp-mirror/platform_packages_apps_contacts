/*
 * Copyright (C) 2010 The Android Open Source Project
 *
 * Licensed under the Apache License, Version 2.0 (the "License");
 * you may not use this file except in compliance with the License.
 * You may obtain a copy of the License at
 *
 *      http://www.apache.org/licenses/LICENSE-2.0
 *
 * Unless required by applicable law or agreed to in writing, software
 * distributed under the License is distributed on an "AS IS" BASIS,
 * WITHOUT WARRANTIES OR CONDITIONS OF ANY KIND, either express or implied.
 * See the License for the specific language governing permissions and
 * limitations under the License.
 */

package com.android.contacts.activities;

import android.accounts.Account;
import android.app.Fragment;
import android.app.FragmentManager;
import android.app.FragmentTransaction;
import android.content.ContentResolver;
import android.content.BroadcastReceiver;
import android.content.ContentUris;
import android.content.Context;
import android.content.Intent;
import android.content.SyncStatusObserver;
import android.content.IntentFilter;
import android.net.Uri;
import android.os.Bundle;
import android.os.Handler;
import android.provider.ContactsContract;
import android.provider.ContactsContract.ProviderStatus;
import android.support.design.widget.CoordinatorLayout;
import android.support.design.widget.Snackbar;
import android.support.v4.content.LocalBroadcastManager;
import android.support.v4.view.GravityCompat;
import android.support.v4.widget.SwipeRefreshLayout;
import android.util.Log;
import android.view.Gravity;
import android.view.KeyCharacterMap;
import android.view.KeyEvent;
import android.view.Menu;
import android.view.MenuItem;
import android.view.SubMenu;
import android.view.View;
import android.view.ViewGroup;
import android.widget.ImageButton;
import android.widget.Toast;

import com.android.contacts.ContactSaveService;
import com.android.contacts.ContactsDrawerActivity;
import com.android.contacts.R;
import com.android.contacts.common.Experiments;
import com.android.contacts.common.activity.RequestPermissionsActivity;
import com.android.contacts.common.interactions.ImportExportDialogFragment;
import com.android.contacts.common.list.ContactListFilter;
import com.android.contacts.common.list.ProviderStatusWatcher;
import com.android.contacts.common.list.ProviderStatusWatcher.ProviderStatusListener;
import com.android.contacts.common.logging.Logger;
import com.android.contacts.common.logging.ScreenEvent.ScreenType;
import com.android.contacts.common.model.AccountTypeManager;
import com.android.contacts.common.model.account.AccountWithDataSet;
import com.android.contacts.common.util.AccountFilterUtil;
import com.android.contacts.common.util.Constants;
import com.android.contacts.common.util.ImplicitIntentsUtil;
import com.android.contacts.common.widget.FloatingActionButtonController;
import com.android.contacts.editor.EditorIntents;
import com.android.contacts.group.GroupMembersFragment;
import com.android.contacts.group.GroupMetaData;
import com.android.contacts.group.GroupUtil;
import com.android.contacts.list.ContactsIntentResolver;
import com.android.contacts.list.ContactsRequest;
import com.android.contacts.list.ContactsUnavailableFragment;
import com.android.contacts.list.DefaultContactBrowseListFragment;
import com.android.contacts.list.OnContactsUnavailableActionListener;
import com.android.contacts.quickcontact.QuickContactActivity;
import com.android.contacts.util.SyncUtil;
import com.android.contactsbind.ObjectFactory;
import com.android.contactsbind.experiments.Flags;
import com.android.contacts.widget.FloatingActionButtonBehavior;

import java.util.List;
import java.util.concurrent.atomic.AtomicInteger;

/**
 * Displays a list to browse contacts.
 */
public class PeopleActivity extends ContactsDrawerActivity implements ProviderStatusListener {

    private static final String TAG = "PeopleActivity";
    private static final String TAG_ALL = "contacts-all";
    private static final String TAG_UNAVAILABLE = "contacts-unavailable";
    private static final String TAG_GROUP_VIEW = "contacts-groups";
    private static final String TAG_DUPLICATES = "contacts-duplicates";
    private static final String TAG_SECOND_LEVEL = "second-level";
    // Tag for DuplicatesUtilFragment.java
    public static final String TAG_DUPLICATES_UTIL = "DuplicatesUtilFragment";

    private static final String KEY_GROUP_URI = "groupUri";

    private ContactsIntentResolver mIntentResolver;
    private ContactsRequest mRequest;

    private FloatingActionButtonController mFloatingActionButtonController;
    private View mFloatingActionButtonContainer;
    private boolean wasLastFabAnimationScaleIn = false;

    private ContactsUnavailableFragment mContactsUnavailableFragment;
    private ProviderStatusWatcher mProviderStatusWatcher;
    private Integer mProviderStatus;

    private BroadcastReceiver mSaveServiceListener;

    private boolean mShouldSwitchToGroupView;

    private CoordinatorLayout mLayoutRoot;

    /**
     * Showing a list of Contacts. Also used for showing search results in search mode.
     */
    private DefaultContactBrowseListFragment mAllFragment;

    private GroupMembersFragment mMembersFragment;
    private Uri mGroupUri;

    /**
     * True if this activity instance is a re-created one.  i.e. set true after orientation change.
     * This is set in {@link #onCreate} for later use in {@link #onStart}.
     */
    private boolean mIsRecreatedInstance;

    /** Sequential ID assigned to each instance; used for logging */
    private final int mInstanceId;
    private static final AtomicInteger sNextInstanceId = new AtomicInteger();

    private Object mStatusChangeListenerHandle;

    private final Handler mHandler = new Handler();

    private SyncStatusObserver mSyncStatusObserver = new SyncStatusObserver() {
        public void onStatusChanged(int which) {
            mHandler.post(new Runnable() {
                public void run() {
                    onSyncStateUpdated();
                }
            });
        }
    };

    // Update sync status for accounts in current ContactListFilter
    private void onSyncStateUpdated() {
        if (isAllFragmentInSearchMode() || isAllFragmentInSelectionMode()) {
            return;
        }

        final ContactListFilter filter = mAllFragment.getFilter();
        if (filter != null) {
            final SwipeRefreshLayout swipeRefreshLayout = mAllFragment.getSwipeRefreshLayout();
            if (swipeRefreshLayout == null) {
                if (Log.isLoggable(TAG, Log.DEBUG)) {
                    Log.d(TAG, "Can not load swipeRefreshLayout, swipeRefreshLayout is null");
                }
                return;
            }

            final List<AccountWithDataSet> accounts = AccountTypeManager.getInstance(this)
                    .getAccounts(/* contactsWritableOnly */ true);
            final List<Account> syncableAccounts = filter.getSyncableAccounts(accounts);
            // If one of the accounts is active or pending, use spinning circle to indicate one of
            // the syncs is in progress.
            if (syncableAccounts != null && syncableAccounts.size() > 0) {
                for (Account account: syncableAccounts) {
                    if (SyncUtil.isSyncStatusPendingOrActive(account)
                            || SyncUtil.isUnsyncableGoogleAccount(account)) {
                        swipeRefreshLayout.setRefreshing(true);
                        return;
                    }
                }
            }
            swipeRefreshLayout.setRefreshing(false);
        }
    }

    public PeopleActivity() {
        mInstanceId = sNextInstanceId.getAndIncrement();
        mIntentResolver = new ContactsIntentResolver(this);
        mProviderStatusWatcher = ProviderStatusWatcher.getInstance(this);
    }

    @Override
    public String toString() {
        // Shown on logcat
        return String.format("%s@%d", getClass().getSimpleName(), mInstanceId);
    }

    private boolean areContactsAvailable() {
        return (mProviderStatus != null) && mProviderStatus.equals(ProviderStatus.STATUS_NORMAL);
    }

    /**
     * Initialize fragments that are (or may not be) in the layout.
     *
     * For the fragments that are in the layout, we initialize them in
     * {@link #createViewsAndFragments()} after inflating the layout.
     *
     * However, the {@link ContactsUnavailableFragment} is a special fragment which may not
     * be in the layout, so we have to do the initialization here.
     *
     * The ContactsUnavailableFragment is always created at runtime.
     */
    @Override
    public void onAttachFragment(Fragment fragment) {
        if (fragment instanceof ContactsUnavailableFragment) {
            mContactsUnavailableFragment = (ContactsUnavailableFragment)fragment;
            mContactsUnavailableFragment.setOnContactsUnavailableActionListener(
                    new ContactsUnavailableFragmentListener());
        }
    }

    @Override
    protected void onCreate(Bundle savedState) {
        if (Log.isLoggable(Constants.PERFORMANCE_TAG, Log.DEBUG)) {
            Log.d(Constants.PERFORMANCE_TAG, "PeopleActivity.onCreate start");
        }
        super.onCreate(savedState);

        if (RequestPermissionsActivity.startPermissionActivity(this)) {
            return;
        }

        if (!processIntent(false)) {
            finish();
            return;
        }

        mProviderStatusWatcher.addListener(this);

        mIsRecreatedInstance = (savedState != null);

        if (mIsRecreatedInstance) {
            mGroupUri = savedState.getParcelable(KEY_GROUP_URI);
        }

        createViewsAndFragments();

        if (Log.isLoggable(Constants.PERFORMANCE_TAG, Log.DEBUG)) {
            Log.d(Constants.PERFORMANCE_TAG, "PeopleActivity.onCreate finish");
        }
        getWindow().setBackgroundDrawable(null);
    }

    @Override
    protected void onNewIntent(Intent intent) {
        if (GroupUtil.ACTION_CREATE_GROUP.equals(intent.getAction())) {
            mGroupUri = intent.getData();
            if (mGroupUri == null) {
                toast(R.string.groupSavedErrorToast);
                return;
            }
            if (Log.isLoggable(TAG, Log.VERBOSE)) Log.v(TAG, "Received group URI " + mGroupUri);
            switchToOrUpdateGroupView(intent.getAction());
            return;
        }

        if (isGroupDeleteAction(intent.getAction())) {
            toast(R.string.groupDeletedToast);
            popSecondLevel();
            mCurrentView = ContactsView.ALL_CONTACTS;
            showFabWithAnimation(/* showFab */ true);
            return;
        }

        if (isGroupSaveAction(intent.getAction())) {
            mGroupUri = intent.getData();
            if (mGroupUri == null) {
                popSecondLevel();
                toast(R.string.groupSavedErrorToast);
                return;
            }
            if (Log.isLoggable(TAG, Log.VERBOSE)) Log.v(TAG, "Received group URI " + mGroupUri);
            switchToOrUpdateGroupView(intent.getAction());
        }

        setIntent(intent);

        if (!processIntent(true)) {
            finish();
            return;
        }

        mContactListFilterController.checkFilterValidity(false);

        if (!isInSecondLevel()) {
            // Re-initialize ActionBarAdapter because {@link #onNewIntent(Intent)} doesn't invoke
            // {@link Fragment#onActivityCreated(Bundle)} where we initialize ActionBarAdapter
            // initially.
            mAllFragment.setParameters(/* ContactsRequest */ mRequest, /* fromOnNewIntent */ true);
            mAllFragment.initializeActionBarAdapter(null);
        }

        initializeFabVisibility();
        invalidateOptionsMenuIfNeeded();
    }

    private static boolean isGroupDeleteAction(String action) {
        return GroupUtil.ACTION_DELETE_GROUP.equals(action);
    }

    private static boolean isGroupSaveAction(String action) {
        return GroupUtil.ACTION_UPDATE_GROUP.equals(action)
                || GroupUtil.ACTION_ADD_TO_GROUP.equals(action)
                || GroupUtil.ACTION_REMOVE_FROM_GROUP.equals(action);
    }

    private void toast(int resId) {
        if (resId >= 0) {
            Toast.makeText(this, resId, Toast.LENGTH_SHORT).show();
        }
    }

    /**
     * Resolve the intent and initialize {@link #mRequest}, and launch another activity if redirect
     * is needed.
     *
     * @param forNewIntent set true if it's called from {@link #onNewIntent(Intent)}.
     * @return {@code true} if {@link PeopleActivity} should continue running.  {@code false}
     *         if it shouldn't, in which case the caller should finish() itself and shouldn't do
     *         farther initialization.
     */
    private boolean processIntent(boolean forNewIntent) {
        // Extract relevant information from the intent
        mRequest = mIntentResolver.resolveIntent(getIntent());
        if (Log.isLoggable(TAG, Log.DEBUG)) {
            Log.d(TAG, this + " processIntent: forNewIntent=" + forNewIntent
                    + " intent=" + getIntent() + " request=" + mRequest);
        }
        if (!mRequest.isValid()) {
            setResult(RESULT_CANCELED);
            return false;
        }

        switch (mRequest.getActionCode()) {
            case ContactsRequest.ACTION_VIEW_CONTACT: {
                final Intent intent = ImplicitIntentsUtil.composeQuickContactIntent(
                        PeopleActivity.this, mRequest.getContactUri(),
                        QuickContactActivity.MODE_FULLY_EXPANDED);
                intent.putExtra(QuickContactActivity.EXTRA_PREVIOUS_SCREEN_TYPE, ScreenType.UNKNOWN);
                ImplicitIntentsUtil.startActivityInApp(this, intent);
                return false;
            }
            case ContactsRequest.ACTION_INSERT_GROUP: {
                onCreateGroupMenuItemClicked();
                return true;
            }
            case ContactsRequest.ACTION_VIEW_GROUP:
            case ContactsRequest.ACTION_EDIT_GROUP: {
                mShouldSwitchToGroupView = true;
                return true;
            }
        }
        return true;
    }

    private void createViewsAndFragments() {
        setContentView(R.layout.people_activity);

        final FragmentManager fragmentManager = getFragmentManager();

        setUpAllFragment(fragmentManager);

        if (isGroupView()) {
            mMembersFragment = (GroupMembersFragment)
                    fragmentManager.findFragmentByTag(TAG_GROUP_VIEW);
        }

        // Configure floating action button
        mFloatingActionButtonContainer = findViewById(R.id.floating_action_button_container);
        final ImageButton floatingActionButton
                = (ImageButton) findViewById(R.id.floating_action_button);
        floatingActionButton.setOnClickListener(new View.OnClickListener() {
            @Override
            public void onClick(View v) {
                AccountFilterUtil.startEditorIntent(PeopleActivity.this, getIntent(),
                        mContactListFilterController.getFilter());
            }
        });
        mFloatingActionButtonController = new FloatingActionButtonController(this,
                mFloatingActionButtonContainer, floatingActionButton);

        invalidateOptionsMenuIfNeeded();

        mLayoutRoot = (CoordinatorLayout) findViewById(R.id.root);

        // Setup the FAB to animate upwards when a snackbar is shown in this activity.
        // Normally the layout_behavior attribute could be used for this but for some reason it
        // throws a ClassNotFoundException so  the layout parameters are set programmatically.
        final CoordinatorLayout.LayoutParams fabParams = new CoordinatorLayout.LayoutParams(
                (ViewGroup.MarginLayoutParams) mFloatingActionButtonContainer.getLayoutParams());
        fabParams.setBehavior(new FloatingActionButtonBehavior());
        fabParams.gravity = Gravity.BOTTOM | Gravity.END;
        mFloatingActionButtonContainer.setLayoutParams(fabParams);

        if (mShouldSwitchToGroupView && !mIsRecreatedInstance) {
            mGroupUri = mRequest.getContactUri();
            switchToOrUpdateGroupView(GroupUtil.ACTION_SWITCH_GROUP);
            mShouldSwitchToGroupView = false;
        }
    }

    private void setUpAllFragment(FragmentManager fragmentManager) {
        mAllFragment = (DefaultContactBrowseListFragment)
                fragmentManager.findFragmentByTag(TAG_ALL);

        if (mAllFragment == null) {
            mAllFragment = new DefaultContactBrowseListFragment();
            mAllFragment.setAnimateOnLoad(true);
            fragmentManager.beginTransaction()
                    .add(R.id.contacts_list_container, mAllFragment, TAG_ALL)
                    .commit();
            fragmentManager.executePendingTransactions();
        }

        mAllFragment.setContactsAvailable(areContactsAvailable());
        mAllFragment.setListType(mContactListFilterController.getFilterListType());
        mAllFragment.setParameters(/* ContactsRequest */ mRequest, /* fromOnNewIntent */ false);
    }

    @Override
    protected void onPause() {
        mProviderStatusWatcher.stop();

        LocalBroadcastManager.getInstance(this).unregisterReceiver(mSaveServiceListener);

        super.onPause();

        if (Flags.getInstance(this).getBoolean(Experiments.PULL_TO_REFRESH)) {
            ContentResolver.removeStatusChangeListener(mStatusChangeListenerHandle);
            onSyncStateUpdated();
        }
    }

    @Override
    protected void onResume() {
        super.onResume();

        mProviderStatusWatcher.start();
        updateViewConfiguration(true);

        if (Flags.getInstance(this).getBoolean(Experiments.PULL_TO_REFRESH)) {
            mStatusChangeListenerHandle = ContentResolver.addStatusChangeListener(
                    ContentResolver.SYNC_OBSERVER_TYPE_ACTIVE
                            | ContentResolver.SYNC_OBSERVER_TYPE_PENDING
                            | ContentResolver.SYNC_OBSERVER_TYPE_SETTINGS,
                    mSyncStatusObserver);
            onSyncStateUpdated();
        }
        initializeFabVisibility();

        mSaveServiceListener = new SaveServiceListener();
        LocalBroadcastManager.getInstance(this).registerReceiver(mSaveServiceListener,
                new IntentFilter(ContactSaveService.BROADCAST_ACTION_GROUP_DELETED));
    }

    @Override
    protected void onDestroy() {
        mProviderStatusWatcher.removeListener(this);
        super.onDestroy();
    }

    private void initializeFabVisibility() {
        mFloatingActionButtonContainer.setVisibility(shouldHideFab() ? View.GONE : View.VISIBLE);
        mFloatingActionButtonController.resetIn();
        wasLastFabAnimationScaleIn = !shouldHideFab();
    }

    private boolean shouldHideFab() {
        if (mAllFragment != null && mAllFragment.getActionBarAdapter() == null
                || isInSecondLevel()) {
            return true;
        }
        return isAllFragmentInSearchMode() || isAllFragmentInSelectionMode();
    }

    public void showFabWithAnimation(boolean showFab) {
        if (mFloatingActionButtonContainer == null) {
            return;
        }
        if (showFab) {
            if (!wasLastFabAnimationScaleIn) {
                mFloatingActionButtonContainer.setVisibility(View.VISIBLE);
                mFloatingActionButtonController.scaleIn(0);
            }
            wasLastFabAnimationScaleIn = true;

        } else {
            if (wasLastFabAnimationScaleIn) {
                mFloatingActionButtonContainer.setVisibility(View.VISIBLE);
                mFloatingActionButtonController.scaleOut();
            }
            wasLastFabAnimationScaleIn = false;
        }
    }

    @Override
    public void onProviderStatusChange() {
        reloadGroupsAndFiltersIfNeeded();
        updateViewConfiguration(false);
    }

    private void reloadGroupsAndFiltersIfNeeded() {
        final int providerStatus = mProviderStatusWatcher.getProviderStatus();
        final Menu menu = mNavigationView.getMenu();
        final MenuItem groupsMenuItem = menu.findItem(R.id.nav_groups);
        final SubMenu subMenu = groupsMenuItem.getSubMenu();

        // Reload groups and filters if provider status changes to "normal" and there's no groups
        // loaded or just a "Create new..." menu item is in the menu.
        if (subMenu != null && subMenu.size() <= 1 && providerStatus == ProviderStatus.STATUS_NORMAL
                && !mProviderStatus.equals(providerStatus)) {
            loadGroupsAndFilters();
        }
    }

    private void updateViewConfiguration(boolean forceUpdate) {
        int providerStatus = mProviderStatusWatcher.getProviderStatus();
        if (!forceUpdate && (mProviderStatus != null)
                && (mProviderStatus.equals(providerStatus))) return;
        mProviderStatus = providerStatus;

        final FragmentManager fragmentManager= getFragmentManager();
        final FragmentTransaction transaction = fragmentManager.beginTransaction();

        // Change in CP2's provider status may not take effect immediately, see b/30566908.
        // So we need to handle the case where provider status is STATUS_EMPTY and there is
        // actually at least one real account (not "local" account) on device.
        if (shouldShowList()) {
            if (mAllFragment != null) {
                transaction.show(mAllFragment);
                mAllFragment.setContactsAvailable(areContactsAvailable());
                mAllFragment.setEnabled(true);
            }
            if (mContactsUnavailableFragment != null) {
                transaction.hide(mContactsUnavailableFragment);
            }
        } else {
            // Setting up the page so that the user can still use the app
            // even without an account.
            if (mAllFragment != null) {
                mAllFragment.setEnabled(false);
                transaction.hide(mAllFragment);
            }
            if (mContactsUnavailableFragment == null) {
                mContactsUnavailableFragment = new ContactsUnavailableFragment();
                mContactsUnavailableFragment.setOnContactsUnavailableActionListener(
                        new ContactsUnavailableFragmentListener());
                transaction.add(R.id.contacts_list_container, mContactsUnavailableFragment,
                        TAG_UNAVAILABLE);
            }
            transaction.show(mContactsUnavailableFragment);
            mContactsUnavailableFragment.updateStatus(mProviderStatus);
        }
        if (!transaction.isEmpty()) {
            transaction.commit();
            fragmentManager.executePendingTransactions();
        }

        invalidateOptionsMenuIfNeeded();
    }

    private boolean shouldShowList() {
        return mProviderStatus != null
                && ((mProviderStatus.equals(ProviderStatus.STATUS_EMPTY) && hasNonLocalAccount())
                        || mProviderStatus.equals(ProviderStatus.STATUS_NORMAL));
    }

    // Returns true if there are real accounts (not "local" account) in the list of accounts.
    private boolean hasNonLocalAccount() {
        final List<AccountWithDataSet> allAccounts =
                AccountTypeManager.getInstance(this).getAccounts(/* contactWritableOnly */ false);
        if (allAccounts == null || allAccounts.size() == 0) {
            return false;
        }
        if (allAccounts.size() > 1) {
            return true;
        }
        return !allAccounts.get(0).isLocalAccount();
    }

    private class ContactsUnavailableFragmentListener
            implements OnContactsUnavailableActionListener {
        ContactsUnavailableFragmentListener() {}

        @Override
        public void onCreateNewContactAction() {
            ImplicitIntentsUtil.startActivityInApp(PeopleActivity.this,
                    EditorIntents.createCompactInsertContactIntent(PeopleActivity.this));
        }

        @Override
        public void onAddAccountAction() {
            final Intent intent = ImplicitIntentsUtil.getIntentForAddingGoogleAccount();
            ImplicitIntentsUtil.startActivityOutsideApp(PeopleActivity.this, intent);
        }

        @Override
        public void onImportContactsFromFileAction() {
            showImportExportDialogFragment();
        }
    }

    private void invalidateOptionsMenuIfNeeded() {
        if (mAllFragment != null
                && mAllFragment.getOptionsMenuContactsAvailable() != areContactsAvailable()) {
            invalidateOptionsMenu();
        }
    }

    private void showImportExportDialogFragment(){
        ImportExportDialogFragment.show(getFragmentManager(), areContactsAvailable(),
                PeopleActivity.class, ImportExportDialogFragment.EXPORT_MODE_ALL_CONTACTS);
    }

    @Override
    public boolean onKeyDown(int keyCode, KeyEvent event) {
        // Bring up the search UI if the user starts typing
        final int unicodeChar = event.getUnicodeChar();
        if ((unicodeChar != 0)
                // If COMBINING_ACCENT is set, it's not a unicode character.
                && ((unicodeChar & KeyCharacterMap.COMBINING_ACCENT) == 0)
                && !Character.isWhitespace(unicodeChar)) {
            if (mAllFragment.onKeyDown(unicodeChar)) {
                return true;
            }
        }

        return super.onKeyDown(keyCode, event);
    }

    @Override
    public void onBackPressed() {
        if (!isSafeToCommitTransactions()) {
            return;
        }

        if (mDrawer.isDrawerOpen(GravityCompat.START)) {
            mDrawer.closeDrawer(GravityCompat.START);
<<<<<<< HEAD
        } else if (isGroupView()) {
            if (mMembersFragment.isEditMode()) {
                mMembersFragment.exitEditMode();
            } else if (mMembersFragment.getActionBarAdapter().isSelectionMode()) {
                mMembersFragment.getActionBarAdapter().setSelectionMode(false);
                mMembersFragment.displayCheckBoxes(false);
            } else if (mMembersFragment.getActionBarAdapter().isSearchMode()) {
                mMembersFragment.getActionBarAdapter().setSearchMode(false);
            } else {
                switchToAllContacts();
            }
        } else if (isDuplicatesView()) {
            switchToAllContacts();
        } else if (isAllFragmentInSelectionMode()) {
            mAllFragment.getActionBarAdapter().setSelectionMode(false);
=======
        } else if (FeatureHighlightHelper.tryRemoveHighlight(this)) {
            return;
        } else if (mActionBarAdapter.isSelectionMode()) {
            mActionBarAdapter.setSelectionMode(false);
>>>>>>> 51819e80
            mAllFragment.displayCheckBoxes(false);
        } else if (isAllFragmentInSearchMode()) {
            mAllFragment.getActionBarAdapter().setSearchMode(false);
            if (mAllFragment.wasSearchResultClicked()) {
                mAllFragment.resetSearchResultClicked();
            } else {
                Logger.logScreenView(this, ScreenType.SEARCH_EXIT);
                Logger.logSearchEvent(mAllFragment.createSearchState());
            }
        } else if (!AccountFilterUtil.isAllContactsFilter(mAllFragment.getFilter())
                && !mAllFragment.isHidden()) {
            // If mAllFragment is hidden, then mContactsUnavailableFragment is visible so we
            // don't need to switch to all contacts.
            switchToAllContacts();
        } else {
            super.onBackPressed();
        }
    }

    private boolean isAllFragmentInSelectionMode() {
        return mAllFragment.getActionBarAdapter().isSelectionMode();
    }

    private boolean isAllFragmentInSearchMode() {
        return mAllFragment.getActionBarAdapter().isSearchMode();
    }

    @Override
    protected void onSaveInstanceState(Bundle outState) {
        super.onSaveInstanceState(outState);
        outState.putParcelable(KEY_GROUP_URI, mGroupUri);
    }

    @Override
    protected void onRestoreInstanceState(Bundle savedInstanceState) {
        super.onRestoreInstanceState(savedInstanceState);
        mGroupUri = savedInstanceState.getParcelable(KEY_GROUP_URI);
    }

    private void onGroupDeleted(Intent intent) {
        if (!ContactSaveService.canUndo(intent)) return;

        Snackbar.make(mLayoutRoot, getString(R.string.groupDeletedToast), Snackbar.LENGTH_LONG)
                .setAction(R.string.undo, new View.OnClickListener() {
                    @Override
                    public void onClick(View v) {
                        ContactSaveService.startService(PeopleActivity.this,
                                ContactSaveService.createUndoIntent(PeopleActivity.this, intent));
                    }
                }).show();
    }


    private class SaveServiceListener extends BroadcastReceiver {
        @Override
        public void onReceive(Context context, Intent intent) {
            switch (intent.getAction()) {
                case ContactSaveService.BROADCAST_ACTION_GROUP_DELETED:
                    onGroupDeleted(intent);
                    break;
            }
        }
    }

    @Override
    protected void onGroupMenuItemClicked(long groupId, String title) {
        if (isGroupView() && mMembersFragment != null
                && mMembersFragment.isCurrentGroup(groupId)) {
            return;
        }
        mGroupUri = ContentUris.withAppendedId(ContactsContract.Groups.CONTENT_URI, groupId);
        switchToOrUpdateGroupView(GroupUtil.ACTION_SWITCH_GROUP);
    }

    @Override
    protected void onFilterMenuItemClicked(Intent intent) {
        // We must pop second level first to "restart" mAllFragment, before changing filter.
        if (isInSecondLevel()) {
            popSecondLevel();
            showFabWithAnimation(/* showFab */ true);
        }
        mCurrentView = ContactsView.ACCOUNT_VIEW;
        super.onFilterMenuItemClicked(intent);
    }

    private void switchToOrUpdateGroupView(String action) {
        if (mMembersFragment != null) {
            mCurrentView = ContactsView.GROUP_VIEW;
            mMembersFragment.updateDisplayedGroup(mGroupUri, action);
        } else {
            switchView(ContactsView.GROUP_VIEW);
        }
    }

    @Override
    protected void launchFindDuplicates() {
        switchView(ContactsView.DUPLICATES);
    }

    private void switchView(ContactsView contactsView) {
        mCurrentView = contactsView;
        setUpNewFragment();
    }

    private void setUpNewFragment() {
        final FragmentManager fragmentManager =  getFragmentManager();
        final FragmentTransaction transaction = fragmentManager.beginTransaction();
        if (isGroupView()) {
            mMembersFragment = GroupMembersFragment.newInstance(mGroupUri);
            transaction.replace(
                    R.id.contacts_list_container, mMembersFragment, TAG_GROUP_VIEW);
        } else if (isDuplicatesView()) {
            final Fragment duplicatesFragment = ObjectFactory.getDuplicatesFragment();
            final Fragment duplicatesUtilFragment = ObjectFactory.getDuplicatesUtilFragment();
            if (duplicatesFragment != null && duplicatesUtilFragment != null) {
                duplicatesUtilFragment.setTargetFragment(duplicatesFragment, /* requestCode */ 0);
                transaction.replace(
                        R.id.contacts_list_container, duplicatesFragment, TAG_DUPLICATES);
                transaction.add(duplicatesUtilFragment, TAG_DUPLICATES_UTIL);
            }
        }
        transaction.addToBackStack(TAG_SECOND_LEVEL);
        transaction.commit();
        fragmentManager.executePendingTransactions();

        resetFilter();
        showFabWithAnimation(/* showFab */ false);
    }

    @Override
    public void switchToAllContacts() {
        if (isInSecondLevel()) {
            popSecondLevel();
        }
        mCurrentView = ContactsView.ALL_CONTACTS;
        showFabWithAnimation(/* showFab */ true);

        super.switchToAllContacts();
    }

    private void popSecondLevel() {
        getFragmentManager().popBackStackImmediate(
                TAG_SECOND_LEVEL, FragmentManager.POP_BACK_STACK_INCLUSIVE);
        mMembersFragment = null;
    }

    @Override
    protected DefaultContactBrowseListFragment getAllFragment() {
        return mAllFragment;
    }

    @Override
    protected GroupMembersFragment getGroupFragment() {
        return mMembersFragment;
    }

    @Override
    protected GroupMetaData getGroupMetaData() {
        return mMembersFragment == null ? null : mMembersFragment.getGroupMetaData();
    }
}<|MERGE_RESOLUTION|>--- conflicted
+++ resolved
@@ -646,7 +646,6 @@
 
         if (mDrawer.isDrawerOpen(GravityCompat.START)) {
             mDrawer.closeDrawer(GravityCompat.START);
-<<<<<<< HEAD
         } else if (isGroupView()) {
             if (mMembersFragment.isEditMode()) {
                 mMembersFragment.exitEditMode();
@@ -660,15 +659,10 @@
             }
         } else if (isDuplicatesView()) {
             switchToAllContacts();
+        } else if (mAllFragment.tryRemoveHighlight()) {
+            return;
         } else if (isAllFragmentInSelectionMode()) {
             mAllFragment.getActionBarAdapter().setSelectionMode(false);
-=======
-        } else if (FeatureHighlightHelper.tryRemoveHighlight(this)) {
-            return;
-        } else if (mActionBarAdapter.isSelectionMode()) {
-            mActionBarAdapter.setSelectionMode(false);
->>>>>>> 51819e80
-            mAllFragment.displayCheckBoxes(false);
         } else if (isAllFragmentInSearchMode()) {
             mAllFragment.getActionBarAdapter().setSearchMode(false);
             if (mAllFragment.wasSearchResultClicked()) {
