/*
 * Copyright (C) 2010 The Android Open Source Project
 *
 * Licensed under the Apache License, Version 2.0 (the "License");
 * you may not use this file except in compliance with the License.
 * You may obtain a copy of the License at
 *
 *      http://www.apache.org/licenses/LICENSE-2.0
 *
 * Unless required by applicable law or agreed to in writing, software
 * distributed under the License is distributed on an "AS IS" BASIS,
 * WITHOUT WARRANTIES OR CONDITIONS OF ANY KIND, either express or implied.
 * See the License for the specific language governing permissions and
 * limitations under the License.
 */

package com.android.contacts.activities;

import android.accounts.Account;
import android.app.Fragment;
import android.app.FragmentManager;
import android.app.FragmentTransaction;
import android.content.ContentResolver;
import android.content.BroadcastReceiver;
import android.content.ContentUris;
import android.content.Context;
import android.content.Intent;
import android.content.SyncStatusObserver;
import android.content.IntentFilter;
import android.net.Uri;
import android.os.Bundle;
import android.os.Handler;
import android.provider.ContactsContract;
import android.provider.ContactsContract.ProviderStatus;
import android.support.design.widget.CoordinatorLayout;
import android.support.design.widget.Snackbar;
import android.support.v4.content.LocalBroadcastManager;
import android.support.v4.view.GravityCompat;
import android.support.v4.widget.SwipeRefreshLayout;
import android.util.Log;
import android.view.Gravity;
import android.view.KeyCharacterMap;
import android.view.KeyEvent;
import android.view.Menu;
import android.view.MenuItem;
import android.view.SubMenu;
import android.view.View;
import android.view.ViewGroup;
import android.widget.ImageButton;
import android.widget.Toast;

import com.android.contacts.ContactSaveService;
import com.android.contacts.ContactsDrawerActivity;
import com.android.contacts.R;
import com.android.contacts.common.Experiments;
import com.android.contacts.common.activity.RequestPermissionsActivity;
import com.android.contacts.common.list.ContactListFilter;
import com.android.contacts.common.list.ProviderStatusWatcher;
import com.android.contacts.common.list.ProviderStatusWatcher.ProviderStatusListener;
import com.android.contacts.common.logging.Logger;
import com.android.contacts.common.logging.ScreenEvent.ScreenType;
import com.android.contacts.common.model.AccountTypeManager;
import com.android.contacts.common.model.account.AccountWithDataSet;
import com.android.contacts.common.util.AccountFilterUtil;
import com.android.contacts.common.util.Constants;
import com.android.contacts.common.util.ImplicitIntentsUtil;
import com.android.contacts.common.widget.FloatingActionButtonController;
import com.android.contacts.group.GroupMembersFragment;
import com.android.contacts.group.GroupMetaData;
import com.android.contacts.group.GroupUtil;
import com.android.contacts.list.ContactsIntentResolver;
import com.android.contacts.list.ContactsRequest;
import com.android.contacts.list.ContactsUnavailableFragment;
import com.android.contacts.list.DefaultContactBrowseListFragment;
import com.android.contacts.util.SyncUtil;
import com.android.contactsbind.FeatureHighlightHelper;
import com.android.contactsbind.ObjectFactory;
import com.android.contactsbind.experiments.Flags;
import com.android.contacts.widget.FloatingActionButtonBehavior;

import java.util.List;
import java.util.concurrent.atomic.AtomicInteger;

/**
 * Displays a list to browse contacts.
 */
public class PeopleActivity extends ContactsDrawerActivity implements ProviderStatusListener {

    private static final String TAG = "PeopleActivity";
    private static final String TAG_ALL = "contacts-all";
    private static final String TAG_UNAVAILABLE = "contacts-unavailable";
    private static final String TAG_GROUP_VIEW = "contacts-groups";
    private static final String TAG_DUPLICATES = "contacts-duplicates";
    private static final String TAG_SECOND_LEVEL = "second-level";
    // Tag for DuplicatesUtilFragment.java
    public static final String TAG_DUPLICATES_UTIL = "DuplicatesUtilFragment";

    private static final String KEY_GROUP_URI = "groupUri";

    private ContactsIntentResolver mIntentResolver;
    private ContactsRequest mRequest;

    private FloatingActionButtonController mFloatingActionButtonController;
    private View mFloatingActionButtonContainer;
    private boolean wasLastFabAnimationScaleIn = false;

    private ContactsUnavailableFragment mContactsUnavailableFragment;
    private ProviderStatusWatcher mProviderStatusWatcher;
    private Integer mProviderStatus;

    private BroadcastReceiver mSaveServiceListener;

    private boolean mShouldSwitchToGroupView;

    private CoordinatorLayout mLayoutRoot;

    /**
     * Showing a list of Contacts. Also used for showing search results in search mode.
     */
    private DefaultContactBrowseListFragment mAllFragment;

    private GroupMembersFragment mMembersFragment;
    private Uri mGroupUri;

    /**
     * True if this activity instance is a re-created one.  i.e. set true after orientation change.
     * This is set in {@link #onCreate} for later use in {@link #onStart}.
     */
    private boolean mIsRecreatedInstance;

    /** Sequential ID assigned to each instance; used for logging */
    private final int mInstanceId;
    private static final AtomicInteger sNextInstanceId = new AtomicInteger();

    private Object mStatusChangeListenerHandle;

    private final Handler mHandler = new Handler();

    private SyncStatusObserver mSyncStatusObserver = new SyncStatusObserver() {
        public void onStatusChanged(int which) {
            mHandler.post(new Runnable() {
                public void run() {
                    onSyncStateUpdated();
                }
            });
        }
    };

    // Update sync status for accounts in current ContactListFilter
    private void onSyncStateUpdated() {
        if (isAllFragmentInSearchMode() || isAllFragmentInSelectionMode()) {
            return;
        }

        final ContactListFilter filter = mAllFragment.getFilter();
        if (filter != null) {
            final SwipeRefreshLayout swipeRefreshLayout = mAllFragment.getSwipeRefreshLayout();
            if (swipeRefreshLayout == null) {
                if (Log.isLoggable(TAG, Log.DEBUG)) {
                    Log.d(TAG, "Can not load swipeRefreshLayout, swipeRefreshLayout is null");
                }
                return;
            }

            final List<AccountWithDataSet> accounts = AccountTypeManager.getInstance(this)
                    .getAccounts(/* contactsWritableOnly */ true);
            final List<Account> syncableAccounts = filter.getSyncableAccounts(accounts);
            // If one of the accounts is active or pending, use spinning circle to indicate one of
            // the syncs is in progress.
            if (syncableAccounts != null && syncableAccounts.size() > 0) {
                for (Account account: syncableAccounts) {
                    if (SyncUtil.isSyncStatusPendingOrActive(account)
                            || SyncUtil.isUnsyncableGoogleAccount(account)) {
                        swipeRefreshLayout.setRefreshing(true);
                        return;
                    }
                }
            }
            swipeRefreshLayout.setRefreshing(false);
        }
    }

    public PeopleActivity() {
        mInstanceId = sNextInstanceId.getAndIncrement();
        mIntentResolver = new ContactsIntentResolver(this);
        mProviderStatusWatcher = ProviderStatusWatcher.getInstance(this);
    }

    @Override
    public String toString() {
        // Shown on logcat
        return String.format("%s@%d", getClass().getSimpleName(), mInstanceId);
    }

    private boolean areContactsAvailable() {
        return (mProviderStatus != null) && mProviderStatus.equals(ProviderStatus.STATUS_NORMAL);
    }

    /**
     * Initialize fragments that are (or may not be) in the layout.
     *
     * For the fragments that are in the layout, we initialize them in
     * {@link #createViewsAndFragments()} after inflating the layout.
     *
     * However, the {@link ContactsUnavailableFragment} is a special fragment which may not
     * be in the layout, so we have to do the initialization here.
     *
     * The ContactsUnavailableFragment is always created at runtime.
     */
    @Override
    public void onAttachFragment(Fragment fragment) {
        if (fragment instanceof ContactsUnavailableFragment) {
            mContactsUnavailableFragment = (ContactsUnavailableFragment)fragment;
        }
    }

    @Override
    protected void onCreate(Bundle savedState) {
        if (Log.isLoggable(Constants.PERFORMANCE_TAG, Log.DEBUG)) {
            Log.d(Constants.PERFORMANCE_TAG, "PeopleActivity.onCreate start");
        }
        super.onCreate(savedState);

        if (RequestPermissionsActivity.startPermissionActivity(this)) {
            return;
        }

        if (!processIntent(false)) {
            finish();
            return;
        }

        mProviderStatusWatcher.addListener(this);

        mIsRecreatedInstance = (savedState != null);

        if (mIsRecreatedInstance) {
            mGroupUri = savedState.getParcelable(KEY_GROUP_URI);
        }

        createViewsAndFragments();

        if (Log.isLoggable(Constants.PERFORMANCE_TAG, Log.DEBUG)) {
            Log.d(Constants.PERFORMANCE_TAG, "PeopleActivity.onCreate finish");
        }
        getWindow().setBackgroundDrawable(null);
    }

    @Override
    protected void onNewIntent(Intent intent) {
        if (GroupUtil.ACTION_CREATE_GROUP.equals(intent.getAction())) {
            mGroupUri = intent.getData();
            if (mGroupUri == null) {
                toast(R.string.groupSavedErrorToast);
                return;
            }
            if (Log.isLoggable(TAG, Log.VERBOSE)) Log.v(TAG, "Received group URI " + mGroupUri);
            switchToOrUpdateGroupView(intent.getAction());
            return;
        }

        if (isGroupDeleteAction(intent.getAction())) {
            toast(R.string.groupDeletedToast);
            popSecondLevel();
            mCurrentView = ContactsView.ALL_CONTACTS;
            showFabWithAnimation(/* showFab */ true);
            return;
        }

        if (isGroupSaveAction(intent.getAction())) {
            mGroupUri = intent.getData();
            if (mGroupUri == null) {
                popSecondLevel();
                toast(R.string.groupSavedErrorToast);
                return;
            }
            if (Log.isLoggable(TAG, Log.VERBOSE)) Log.v(TAG, "Received group URI " + mGroupUri);
            switchToOrUpdateGroupView(intent.getAction());
        }

        setIntent(intent);

        if (!processIntent(true)) {
            finish();
            return;
        }

        mContactListFilterController.checkFilterValidity(false);

        if (!isInSecondLevel()) {
            // Re-initialize ActionBarAdapter because {@link #onNewIntent(Intent)} doesn't invoke
            // {@link Fragment#onActivityCreated(Bundle)} where we initialize ActionBarAdapter
            // initially.
            mAllFragment.setParameters(/* ContactsRequest */ mRequest, /* fromOnNewIntent */ true);
            mAllFragment.initializeActionBarAdapter(null);
        }

        initializeFabVisibility();
        invalidateOptionsMenuIfNeeded();
    }

    private static boolean isGroupDeleteAction(String action) {
        return GroupUtil.ACTION_DELETE_GROUP.equals(action);
    }

    private static boolean isGroupSaveAction(String action) {
        return GroupUtil.ACTION_UPDATE_GROUP.equals(action)
                || GroupUtil.ACTION_ADD_TO_GROUP.equals(action)
                || GroupUtil.ACTION_REMOVE_FROM_GROUP.equals(action);
    }

    private void toast(int resId) {
        if (resId >= 0) {
            Toast.makeText(this, resId, Toast.LENGTH_SHORT).show();
        }
    }

    /**
     * Resolve the intent and initialize {@link #mRequest}, and launch another activity if redirect
     * is needed.
     *
     * @param forNewIntent set true if it's called from {@link #onNewIntent(Intent)}.
     * @return {@code true} if {@link PeopleActivity} should continue running.  {@code false}
     *         if it shouldn't, in which case the caller should finish() itself and shouldn't do
     *         farther initialization.
     */
    private boolean processIntent(boolean forNewIntent) {
        // Extract relevant information from the intent
        mRequest = mIntentResolver.resolveIntent(getIntent());
        if (Log.isLoggable(TAG, Log.DEBUG)) {
            Log.d(TAG, this + " processIntent: forNewIntent=" + forNewIntent
                    + " intent=" + getIntent() + " request=" + mRequest);
        }
        if (!mRequest.isValid()) {
            setResult(RESULT_CANCELED);
            return false;
        }

        switch (mRequest.getActionCode()) {
            case ContactsRequest.ACTION_VIEW_CONTACT: {
                ImplicitIntentsUtil.startQuickContact(
                        this, mRequest.getContactUri(), ScreenType.UNKNOWN);
                return false;
            }
            case ContactsRequest.ACTION_INSERT_GROUP: {
                onCreateGroupMenuItemClicked();
                return true;
            }
            case ContactsRequest.ACTION_VIEW_GROUP:
            case ContactsRequest.ACTION_EDIT_GROUP: {
                mShouldSwitchToGroupView = true;
                return true;
            }
        }
        return true;
    }

    private void createViewsAndFragments() {
        setContentView(R.layout.people_activity);

        final FragmentManager fragmentManager = getFragmentManager();

        setUpAllFragment(fragmentManager);

        if (isGroupView()) {
            mMembersFragment = (GroupMembersFragment)
                    fragmentManager.findFragmentByTag(TAG_GROUP_VIEW);
        }

        // Configure floating action button
        mFloatingActionButtonContainer = findViewById(R.id.floating_action_button_container);
        final ImageButton floatingActionButton
                = (ImageButton) findViewById(R.id.floating_action_button);
        floatingActionButton.setOnClickListener(new View.OnClickListener() {
            @Override
            public void onClick(View v) {
                AccountFilterUtil.startEditorIntent(PeopleActivity.this, getIntent(),
                        mContactListFilterController.getFilter());
            }
        });
        mFloatingActionButtonController = new FloatingActionButtonController(this,
                mFloatingActionButtonContainer, floatingActionButton);

        invalidateOptionsMenuIfNeeded();

        mLayoutRoot = (CoordinatorLayout) findViewById(R.id.root);

        // Setup the FAB to animate upwards when a snackbar is shown in this activity.
        // Normally the layout_behavior attribute could be used for this but for some reason it
        // throws a ClassNotFoundException so  the layout parameters are set programmatically.
        final CoordinatorLayout.LayoutParams fabParams = new CoordinatorLayout.LayoutParams(
                (ViewGroup.MarginLayoutParams) mFloatingActionButtonContainer.getLayoutParams());
        fabParams.setBehavior(new FloatingActionButtonBehavior());
        fabParams.gravity = Gravity.BOTTOM | Gravity.END;
        mFloatingActionButtonContainer.setLayoutParams(fabParams);

        if (mShouldSwitchToGroupView && !mIsRecreatedInstance) {
            mGroupUri = mRequest.getContactUri();
            switchToOrUpdateGroupView(GroupUtil.ACTION_SWITCH_GROUP);
            mShouldSwitchToGroupView = false;
        }
    }

    private void setUpAllFragment(FragmentManager fragmentManager) {
        mAllFragment = (DefaultContactBrowseListFragment)
                fragmentManager.findFragmentByTag(TAG_ALL);

        if (mAllFragment == null) {
            mAllFragment = new DefaultContactBrowseListFragment();
            mAllFragment.setAnimateOnLoad(true);
            fragmentManager.beginTransaction()
                    .add(R.id.contacts_list_container, mAllFragment, TAG_ALL)
                    .commit();
            fragmentManager.executePendingTransactions();
        }

        mAllFragment.setContactsAvailable(areContactsAvailable());
        mAllFragment.setListType(mContactListFilterController.getFilterListType());
        mAllFragment.setParameters(/* ContactsRequest */ mRequest, /* fromOnNewIntent */ false);
    }

    @Override
    protected void onPause() {
        mProviderStatusWatcher.stop();

        LocalBroadcastManager.getInstance(this).unregisterReceiver(mSaveServiceListener);

        super.onPause();

        if (Flags.getInstance(this).getBoolean(Experiments.PULL_TO_REFRESH)) {
            ContentResolver.removeStatusChangeListener(mStatusChangeListenerHandle);
            onSyncStateUpdated();
        }
    }

    @Override
    protected void onResume() {
        super.onResume();

        mProviderStatusWatcher.start();
        updateViewConfiguration(true);

        if (Flags.getInstance(this).getBoolean(Experiments.PULL_TO_REFRESH)) {
            mStatusChangeListenerHandle = ContentResolver.addStatusChangeListener(
                    ContentResolver.SYNC_OBSERVER_TYPE_ACTIVE
                            | ContentResolver.SYNC_OBSERVER_TYPE_PENDING
                            | ContentResolver.SYNC_OBSERVER_TYPE_SETTINGS,
                    mSyncStatusObserver);
            onSyncStateUpdated();
        }
        initializeFabVisibility();

        mSaveServiceListener = new SaveServiceListener();
        LocalBroadcastManager.getInstance(this).registerReceiver(mSaveServiceListener,
                new IntentFilter(ContactSaveService.BROADCAST_ACTION_GROUP_DELETED));
    }

    @Override
    protected void onDestroy() {
        mProviderStatusWatcher.removeListener(this);
        super.onDestroy();
    }

    private void initializeFabVisibility() {
        mFloatingActionButtonContainer.setVisibility(shouldHideFab() ? View.GONE : View.VISIBLE);
        mFloatingActionButtonController.resetIn();
        wasLastFabAnimationScaleIn = !shouldHideFab();
    }

<<<<<<< HEAD
    private boolean shouldHideFab() {
        if (mAllFragment != null && mAllFragment.getActionBarAdapter() == null
                || isInSecondLevel()) {
            return true;
        }
        return isAllFragmentInSearchMode() || isAllFragmentInSelectionMode();
=======
    private boolean shouldShowFabForAccount() {
        return isCurrentAccountFilterWritable()
                || isAllContactsFilter(mContactListFilterController.getFilter());
    }

    private boolean isCurrentAccountFilterWritable() {
        final ContactListFilter currentFilter = mContactListFilterController.getFilter();
        final AccountWithDataSet accountOfCurrentFilter = new AccountWithDataSet(
                currentFilter.accountName, currentFilter.accountType, currentFilter.dataSet);
        return accountOfCurrentFilter.isNullAccount()
                || (mWritableAccounts != null
                && mWritableAccounts.contains(accountOfCurrentFilter));
>>>>>>> 949d4e88
    }

    public void showFabWithAnimation(boolean showFab) {
        if (mFloatingActionButtonContainer == null) {
            return;
        }
        if (showFab) {
            if (!wasLastFabAnimationScaleIn) {
                mFloatingActionButtonContainer.setVisibility(View.VISIBLE);
                mFloatingActionButtonController.scaleIn(0);
            }
            wasLastFabAnimationScaleIn = true;

        } else {
            if (wasLastFabAnimationScaleIn) {
                mFloatingActionButtonContainer.setVisibility(View.VISIBLE);
                mFloatingActionButtonController.scaleOut();
            }
            wasLastFabAnimationScaleIn = false;
        }
    }

    @Override
    public void onProviderStatusChange() {
        reloadGroupsAndFiltersIfNeeded();
        updateViewConfiguration(false);
    }

    private void reloadGroupsAndFiltersIfNeeded() {
        final int providerStatus = mProviderStatusWatcher.getProviderStatus();
        final Menu menu = mNavigationView.getMenu();
        final MenuItem groupsMenuItem = menu.findItem(R.id.nav_groups);
        final SubMenu subMenu = groupsMenuItem.getSubMenu();

        // Reload groups and filters if provider status changes to "normal" and there's no groups
        // loaded or just a "Create new..." menu item is in the menu.
        if (subMenu != null && subMenu.size() <= 1 && providerStatus == ProviderStatus.STATUS_NORMAL
                && !mProviderStatus.equals(providerStatus)) {
            loadGroupsAndFilters();
        }
    }

    private void updateViewConfiguration(boolean forceUpdate) {
        int providerStatus = mProviderStatusWatcher.getProviderStatus();
        if (!forceUpdate && (mProviderStatus != null)
                && (mProviderStatus.equals(providerStatus))) return;
        mProviderStatus = providerStatus;

        final FragmentManager fragmentManager= getFragmentManager();
        final FragmentTransaction transaction = fragmentManager.beginTransaction();

        // Change in CP2's provider status may not take effect immediately, see b/30566908.
        // So we need to handle the case where provider status is STATUS_EMPTY and there is
        // actually at least one real account (not "local" account) on device.
        if (shouldShowList()) {
            if (mAllFragment != null) {
                transaction.show(mAllFragment);
                mAllFragment.setContactsAvailable(areContactsAvailable());
                mAllFragment.setEnabled(true);
            }
            if (mContactsUnavailableFragment != null) {
                transaction.hide(mContactsUnavailableFragment);
            }
        } else {
            // Setting up the page so that the user can still use the app
            // even without an account.
            if (mAllFragment != null) {
                mAllFragment.setEnabled(false);
                transaction.hide(mAllFragment);
            }
            if (mContactsUnavailableFragment == null) {
                mContactsUnavailableFragment = new ContactsUnavailableFragment();
                transaction.add(R.id.contacts_list_container, mContactsUnavailableFragment,
                        TAG_UNAVAILABLE);
            }
            transaction.show(mContactsUnavailableFragment);
            mContactsUnavailableFragment.updateStatus(mProviderStatus);
        }
        if (!transaction.isEmpty()) {
            transaction.commit();
            fragmentManager.executePendingTransactions();
        }

        invalidateOptionsMenuIfNeeded();
    }

    private boolean shouldShowList() {
        return mProviderStatus != null
                && ((mProviderStatus.equals(ProviderStatus.STATUS_EMPTY) && hasNonLocalAccount())
                        || mProviderStatus.equals(ProviderStatus.STATUS_NORMAL));
    }

    // Returns true if there are real accounts (not "local" account) in the list of accounts.
    private boolean hasNonLocalAccount() {
        final List<AccountWithDataSet> allAccounts =
                AccountTypeManager.getInstance(this).getAccounts(/* contactWritableOnly */ false);
        if (allAccounts == null || allAccounts.size() == 0) {
            return false;
        }
        if (allAccounts.size() > 1) {
            return true;
        }
        return !allAccounts.get(0).isNullAccount();
    }

    private void invalidateOptionsMenuIfNeeded() {
        if (mAllFragment != null
                && mAllFragment.getOptionsMenuContactsAvailable() != areContactsAvailable()) {
            invalidateOptionsMenu();
        }
    }

    @Override
    public boolean onKeyDown(int keyCode, KeyEvent event) {
        // Bring up the search UI if the user starts typing
        final int unicodeChar = event.getUnicodeChar();
        if ((unicodeChar != 0)
                // If COMBINING_ACCENT is set, it's not a unicode character.
                && ((unicodeChar & KeyCharacterMap.COMBINING_ACCENT) == 0)
                && !Character.isWhitespace(unicodeChar)) {
            if (mAllFragment.onKeyDown(unicodeChar)) {
                return true;
            }
        }

        return super.onKeyDown(keyCode, event);
    }

    @Override
    public void onBackPressed() {
        if (!isSafeToCommitTransactions()) {
            return;
        }

        // Handle the back event in drawer first.
        if (mDrawer.isDrawerOpen(GravityCompat.START)) {
            mDrawer.closeDrawer(GravityCompat.START);
            return;
        }

        // Handle the back event in "second level".
        if (isGroupView()) {
            onBackPressedGroupView();
            return;
        }

        if (isDuplicatesView()) {
            switchToAllContacts();
            return;
        }

        // If feature highlight is present, let it handle the back event before mAllFragment.
        if (FeatureHighlightHelper.tryRemoveHighlight(this)) {
            return;
        }

        // Handle the back event in "first level" - mAllFragment.
        if (maybeHandleInAllFragment()) {
            return;
        }

        super.onBackPressed();
    }

    private void onBackPressedGroupView() {
        if (mMembersFragment.isEditMode()) {
            mMembersFragment.exitEditMode();
        } else if (mMembersFragment.getActionBarAdapter().isSelectionMode()) {
            mMembersFragment.getActionBarAdapter().setSelectionMode(false);
            mMembersFragment.displayCheckBoxes(false);
        } else if (mMembersFragment.getActionBarAdapter().isSearchMode()) {
            mMembersFragment.getActionBarAdapter().setSearchMode(false);
        } else {
            switchToAllContacts();
        }
    }

    // Returns true if back event is handled in this method.
    private boolean maybeHandleInAllFragment() {
        if (isAllFragmentInSelectionMode()) {
            mAllFragment.getActionBarAdapter().setSelectionMode(false);
            return true;
        }

        if (isAllFragmentInSearchMode()) {
            mAllFragment.getActionBarAdapter().setSearchMode(false);
            if (mAllFragment.wasSearchResultClicked()) {
                mAllFragment.resetSearchResultClicked();
            } else {
                Logger.logScreenView(this, ScreenType.SEARCH_EXIT);
                Logger.logSearchEvent(mAllFragment.createSearchState());
            }
            return true;
        }

        if (!AccountFilterUtil.isAllContactsFilter(mAllFragment.getFilter())
                && !mAllFragment.isHidden()) {
            // If mAllFragment is hidden, then mContactsUnavailableFragment is visible so we
            // don't need to switch to all contacts.
            switchToAllContacts();
            return true;
        }

        return false;
    }

    private boolean isAllFragmentInSelectionMode() {
        return mAllFragment.getActionBarAdapter().isSelectionMode();
    }

    private boolean isAllFragmentInSearchMode() {
        return mAllFragment.getActionBarAdapter().isSearchMode();
    }

    @Override
    protected void onSaveInstanceState(Bundle outState) {
        super.onSaveInstanceState(outState);
        outState.putParcelable(KEY_GROUP_URI, mGroupUri);
    }

    @Override
    protected void onRestoreInstanceState(Bundle savedInstanceState) {
        super.onRestoreInstanceState(savedInstanceState);
        mGroupUri = savedInstanceState.getParcelable(KEY_GROUP_URI);
    }

    private void onGroupDeleted(Intent intent) {
        if (!ContactSaveService.canUndo(intent)) return;

        Snackbar.make(mLayoutRoot, getString(R.string.groupDeletedToast), Snackbar.LENGTH_LONG)
                .setAction(R.string.undo, new View.OnClickListener() {
                    @Override
                    public void onClick(View v) {
                        ContactSaveService.startService(PeopleActivity.this,
                                ContactSaveService.createUndoIntent(PeopleActivity.this, intent));
                    }
                }).show();
    }


    private class SaveServiceListener extends BroadcastReceiver {
        @Override
        public void onReceive(Context context, Intent intent) {
            switch (intent.getAction()) {
                case ContactSaveService.BROADCAST_ACTION_GROUP_DELETED:
                    onGroupDeleted(intent);
                    break;
            }
        }
    }

    @Override
    protected void onGroupMenuItemClicked(long groupId, String title) {
        if (isGroupView() && mMembersFragment != null
                && mMembersFragment.isCurrentGroup(groupId)) {
            return;
        }
        mGroupUri = ContentUris.withAppendedId(ContactsContract.Groups.CONTENT_URI, groupId);
        switchToOrUpdateGroupView(GroupUtil.ACTION_SWITCH_GROUP);
    }

    @Override
    protected void onFilterMenuItemClicked(Intent intent) {
        // We must pop second level first to "restart" mAllFragment, before changing filter.
        if (isInSecondLevel()) {
            popSecondLevel();
            showFabWithAnimation(/* showFab */ true);
        }
        mCurrentView = ContactsView.ACCOUNT_VIEW;
        super.onFilterMenuItemClicked(intent);
    }

    private void switchToOrUpdateGroupView(String action) {
        if (mMembersFragment != null) {
            mCurrentView = ContactsView.GROUP_VIEW;
            mMembersFragment.updateDisplayedGroup(mGroupUri, action);
        } else {
            switchView(ContactsView.GROUP_VIEW);
        }
    }

    @Override
    protected void launchFindDuplicates() {
        switchView(ContactsView.DUPLICATES);
    }

    private void switchView(ContactsView contactsView) {
        mCurrentView = contactsView;
        setUpNewFragment();
    }

    private void setUpNewFragment() {
        final FragmentManager fragmentManager =  getFragmentManager();
        final FragmentTransaction transaction = fragmentManager.beginTransaction();
        if (isGroupView()) {
            mMembersFragment = GroupMembersFragment.newInstance(mGroupUri);
            transaction.replace(
                    R.id.contacts_list_container, mMembersFragment, TAG_GROUP_VIEW);
        } else if (isDuplicatesView()) {
            final Fragment duplicatesFragment = ObjectFactory.getDuplicatesFragment();
            final Fragment duplicatesUtilFragment = ObjectFactory.getDuplicatesUtilFragment();
            if (duplicatesFragment != null && duplicatesUtilFragment != null) {
                duplicatesUtilFragment.setTargetFragment(duplicatesFragment, /* requestCode */ 0);
                transaction.replace(
                        R.id.contacts_list_container, duplicatesFragment, TAG_DUPLICATES);
                transaction.add(duplicatesUtilFragment, TAG_DUPLICATES_UTIL);
            }
        }
        transaction.addToBackStack(TAG_SECOND_LEVEL);
        transaction.commit();
        fragmentManager.executePendingTransactions();

        resetFilter();
        showFabWithAnimation(/* showFab */ false);
    }

    @Override
    public void switchToAllContacts() {
        if (isInSecondLevel()) {
            popSecondLevel();
        }
        mCurrentView = ContactsView.ALL_CONTACTS;
        showFabWithAnimation(/* showFab */ true);

        super.switchToAllContacts();
    }

    private void popSecondLevel() {
        getFragmentManager().popBackStackImmediate(
                TAG_SECOND_LEVEL, FragmentManager.POP_BACK_STACK_INCLUSIVE);
        mMembersFragment = null;
    }

    @Override
    protected DefaultContactBrowseListFragment getAllFragment() {
        return mAllFragment;
    }

    @Override
    protected GroupMembersFragment getGroupFragment() {
        return mMembersFragment;
    }

    @Override
    protected GroupMetaData getGroupMetaData() {
        return mMembersFragment == null ? null : mMembersFragment.getGroupMetaData();
    }
}<|MERGE_RESOLUTION|>--- conflicted
+++ resolved
@@ -467,27 +467,12 @@
         wasLastFabAnimationScaleIn = !shouldHideFab();
     }
 
-<<<<<<< HEAD
     private boolean shouldHideFab() {
         if (mAllFragment != null && mAllFragment.getActionBarAdapter() == null
                 || isInSecondLevel()) {
             return true;
         }
         return isAllFragmentInSearchMode() || isAllFragmentInSelectionMode();
-=======
-    private boolean shouldShowFabForAccount() {
-        return isCurrentAccountFilterWritable()
-                || isAllContactsFilter(mContactListFilterController.getFilter());
-    }
-
-    private boolean isCurrentAccountFilterWritable() {
-        final ContactListFilter currentFilter = mContactListFilterController.getFilter();
-        final AccountWithDataSet accountOfCurrentFilter = new AccountWithDataSet(
-                currentFilter.accountName, currentFilter.accountType, currentFilter.dataSet);
-        return accountOfCurrentFilter.isNullAccount()
-                || (mWritableAccounts != null
-                && mWritableAccounts.contains(accountOfCurrentFilter));
->>>>>>> 949d4e88
     }
 
     public void showFabWithAnimation(boolean showFab) {
