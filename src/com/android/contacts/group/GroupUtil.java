/*
 * Copyright (C) 2016 The Android Open Source Project
 *
 * Licensed under the Apache License, Version 2.0 (the "License");
 * you may not use this file except in compliance with the License.
 * You may obtain a copy of the License at
 *
 *      http://www.apache.org/licenses/LICENSE-2.0
 *
 * Unless required by applicable law or agreed to in writing, software
 * distributed under the License is distributed on an "AS IS" BASIS,
 * WITHOUT WARRANTIES OR CONDITIONS OF ANY KIND, either express or implied.
 * See the License for the specific language governing permissions and
 * limitations under the License.
 */

package com.android.contacts.group;

import android.content.Context;
import android.content.Intent;
import android.database.Cursor;
import android.net.Uri;
import android.os.Bundle;
import android.provider.ContactsContract.Contacts;
import android.provider.ContactsContract.Groups;
import android.text.TextUtils;

import com.android.contacts.GroupListLoader;
import com.android.contacts.activities.ContactSelectionActivity;
<<<<<<< HEAD
import com.android.contacts.common.ContactPhotoManager;
import com.android.contacts.common.ContactPhotoManager.DefaultImageRequest;
=======
import com.android.contacts.activities.GroupMembersActivity;
>>>>>>> dd2d8e27
import com.android.contacts.common.list.ContactsSectionIndexer;
import com.android.contacts.common.model.account.GoogleAccountType;
import com.android.contacts.list.UiIntentActions;

import java.util.ArrayList;
import java.util.Arrays;
import java.util.HashSet;
import java.util.List;
import java.util.Set;

/**
 * Group utility methods.
 */
public final class GroupUtil {

    public static final String ACTION_ADD_TO_GROUP = "addToGroup";
    public static final String ACTION_CREATE_GROUP = "createGroup";
    public static final String ACTION_DELETE_GROUP = "deleteGroup";
    public static final String ACTION_REMOVE_FROM_GROUP = "removeFromGroup";
    public static final String ACTION_SWITCH_GROUP = "switchGroup";
    public static final String ACTION_UPDATE_GROUP = "updateGroup";

    // System IDs of FFC groups in Google accounts
    private static final Set<String> FFC_GROUPS =
            new HashSet(Arrays.asList("Friends", "Family", "Coworkers"));

    private GroupUtil() {
    }

    /** Returns a {@link GroupListItem} read from the given cursor and position. */
    static GroupListItem getGroupListItem(Cursor cursor, int position) {
        if (cursor == null || cursor.isClosed() || !cursor.moveToPosition(position)) {
            return null;
        }
        String accountName = cursor.getString(GroupListLoader.ACCOUNT_NAME);
        String accountType = cursor.getString(GroupListLoader.ACCOUNT_TYPE);
        String dataSet = cursor.getString(GroupListLoader.DATA_SET);
        long groupId = cursor.getLong(GroupListLoader.GROUP_ID);
        String title = cursor.getString(GroupListLoader.TITLE);
        int memberCount = cursor.getInt(GroupListLoader.MEMBER_COUNT);
        boolean isReadOnly = cursor.getInt(GroupListLoader.IS_READ_ONLY) == 1;
        String systemId = cursor.getString(GroupListLoader.SYSTEM_ID);

        // Figure out if this is the first group for this account name / account type pair by
        // checking the previous entry. This is to determine whether or not we need to display an
        // account header in this item.
        int previousIndex = position - 1;
        boolean isFirstGroupInAccount = true;
        if (previousIndex >= 0 && cursor.moveToPosition(previousIndex)) {
            String previousGroupAccountName = cursor.getString(GroupListLoader.ACCOUNT_NAME);
            String previousGroupAccountType = cursor.getString(GroupListLoader.ACCOUNT_TYPE);
            String previousGroupDataSet = cursor.getString(GroupListLoader.DATA_SET);

            if (TextUtils.equals(accountName, previousGroupAccountName)
                    && TextUtils.equals(accountType, previousGroupAccountType)
                    && TextUtils.equals(dataSet, previousGroupDataSet)) {
                isFirstGroupInAccount = false;
            }
        }

        return new GroupListItem(accountName, accountType, dataSet, groupId, title,
                isFirstGroupInAccount, memberCount, isReadOnly, systemId);
    }

<<<<<<< HEAD
    /**
     * @param identifier the {@link ContactPhotoManager.DefaultImageRequest#identifier}
     *         to use for this the group member.
     */
    public static void bindPhoto(ContactPhotoManager photoManager, ImageView imageView,
            long photoId, Uri photoUri, String displayName, String identifier) {
        if (photoId == 0) {
            final DefaultImageRequest defaultImageRequest = photoUri == null
                    ? new DefaultImageRequest(displayName, identifier,
                            /* circularPhotos */ true)
                    : null;
            photoManager.loadDirectoryPhoto(imageView, photoUri, /* darkTheme */ false,
                        /* isCircular */ true, defaultImageRequest);
        } else {
            photoManager.loadThumbnail(imageView, photoId, /* darkTheme */ false,
                        /* isCircular */ true, /* defaultImageRequest */ null);
        }
=======
    /** Returns an Intent to view the details of the group identified by the given URI. */
    public static Intent createViewGroupIntent(Context context, Uri groupUri, String title) {
        final Intent intent = new Intent(context, GroupMembersActivity.class);
        intent.setAction(Intent.ACTION_VIEW);
        intent.setData(groupUri);
        intent.putExtra(EXTRA_GROUP_NAME, title);
        return intent;
    }

    /** Returns an Intent to view the details of the group identified by the given ID. */
    public static Intent createViewGroupIntent(Context context, long groupId, String title) {
        return createViewGroupIntent(context,
                ContentUris.withAppendedId(Groups.CONTENT_URI, groupId), title);
>>>>>>> dd2d8e27
    }

    /** Returns an Intent to pick contacts to add to a group. */
    public static Intent createPickMemberIntent(Context context,
            GroupMetadata groupMetadata, ArrayList<String> memberContactIds) {
        final Intent intent = new Intent(context, ContactSelectionActivity.class);
        intent.setAction(Intent.ACTION_PICK);
        intent.setType(Groups.CONTENT_TYPE);
        intent.putExtra(UiIntentActions.GROUP_ACCOUNT_NAME, groupMetadata.accountName);
        intent.putExtra(UiIntentActions.GROUP_ACCOUNT_TYPE, groupMetadata.accountType);
        intent.putExtra(UiIntentActions.GROUP_ACCOUNT_DATA_SET, groupMetadata.dataSet);
        intent.putExtra(UiIntentActions.GROUP_CONTACT_IDS, memberContactIds);
        return intent;
    }

    /**
     * Returns true if it's an empty and read-only group and the system ID of
     * the group is one of "Friends", "Family" and "Coworkers".
     */
    public static boolean isEmptyFFCGroup(GroupListItem groupListItem) {
        return groupListItem.isReadOnly()
                && isSystemIdFFC(groupListItem.getSystemId())
                && (groupListItem.getMemberCount() <= 0);
    }

    private static boolean isSystemIdFFC(String systemId) {
        return !TextUtils.isEmpty(systemId) && FFC_GROUPS.contains(systemId);
    }

    /**
     * Returns true the URI is a group URI.
     */
    public static boolean isGroupUri(Uri uri) {
        return  uri != null && uri.toString().startsWith(Groups.CONTENT_URI.toString());
    }

    /**
     * Sort groups alphabetically and in a localized way.
     */
    public static String getGroupsSortOrder() {
        return Groups.TITLE + " COLLATE LOCALIZED ASC";
    }

    /**
     * The sum of the last element in counts[] and the last element in positions[] is the total
     * number of remaining elements in cursor. If count is more than what's in the indexer now,
     * then we don't need to trim.
     */
    public static boolean needTrimming(int count, int[] counts, int[] positions) {
        // The sum of the last element in counts[] and the last element in positions[] is
        // the total number of remaining elements in cursor. If mCount is more than
        // what's in the indexer now, then we don't need to trim.
        return positions.length > 0 && counts.length > 0
                && count <= (counts[counts.length - 1] + positions[positions.length - 1]);
    }

    /**
     * Update Bundle extras so as to update indexer.
     */
    public static void updateBundle(Bundle bundle, ContactsSectionIndexer indexer,
            List<Integer> subscripts, String[] sections, int[] counts) {
        for (int i : subscripts) {
            final int filteredContact = indexer.getSectionForPosition(i);
            if (filteredContact < counts.length && filteredContact >= 0) {
                counts[filteredContact]--;
                if (counts[filteredContact] == 0) {
                    sections[filteredContact] = "";
                }
            }
        }
        final String[] newSections = clearEmptyString(sections);
        bundle.putStringArray(Contacts.EXTRA_ADDRESS_BOOK_INDEX_TITLES, newSections);
        final int[] newCounts = clearZeros(counts);
        bundle.putIntArray(Contacts.EXTRA_ADDRESS_BOOK_INDEX_COUNTS, newCounts);
    }

    private static String[] clearEmptyString(String[] strings) {
        final List<String> list = new ArrayList<>();
        for (String s : strings) {
            if (!TextUtils.isEmpty(s)) {
                list.add(s);
            }
        }
        return list.toArray(new String[list.size()]);
    }

    private static int[] clearZeros(int[] numbers) {
        final List<Integer> list = new ArrayList<>();
        for (int n : numbers) {
            if (n > 0) {
                list.add(n);
            }
        }
        final int[] array = new int[list.size()];
        for(int i = 0; i < list.size(); i++) {
            array[i] = list.get(i);
        }
        return array;
    }

    /**
     * Stores column ordering for the projection of a query of ContactsContract.Groups
     */
    public static final class GroupsProjection {
        public final int groupId;
        public final int title;
        public final int summaryCount;
        public final int systemId;
        public final int accountName;
        public final int accountType;
        public final int dataSet;
        public final int autoAdd;
        public final int favorites;
        public final int isReadOnly;
        public final int deleted;

        public GroupsProjection(Cursor cursor) {
            groupId = cursor.getColumnIndex(Groups._ID);
            title = cursor.getColumnIndex(Groups.TITLE);
            summaryCount = cursor.getColumnIndex(Groups.SUMMARY_COUNT);
            systemId = cursor.getColumnIndex(Groups.SYSTEM_ID);
            accountName = cursor.getColumnIndex(Groups.ACCOUNT_NAME);
            accountType = cursor.getColumnIndex(Groups.ACCOUNT_TYPE);
            dataSet = cursor.getColumnIndex(Groups.DATA_SET);
            autoAdd = cursor.getColumnIndex(Groups.AUTO_ADD);
            favorites = cursor.getColumnIndex(Groups.FAVORITES);
            isReadOnly = cursor.getColumnIndex(Groups.GROUP_IS_READ_ONLY);
            deleted = cursor.getColumnIndex(Groups.DELETED);
        }

        public GroupsProjection(String[] projection) {
            List<String> list = Arrays.asList(projection);
            groupId = list.indexOf(Groups._ID);
            title = list.indexOf(Groups.TITLE);
            summaryCount = list.indexOf(Groups.SUMMARY_COUNT);
            systemId = list.indexOf(Groups.SYSTEM_ID);
            accountName = list.indexOf(Groups.ACCOUNT_NAME);
            accountType = list.indexOf(Groups.ACCOUNT_TYPE);
            dataSet = list.indexOf(Groups.DATA_SET);
            autoAdd = list.indexOf(Groups.AUTO_ADD);
            favorites = list.indexOf(Groups.FAVORITES);
            isReadOnly = list.indexOf(Groups.GROUP_IS_READ_ONLY);
            deleted = list.indexOf(Groups.DELETED);
        }

        public String getTitle(Cursor cursor) {
            return cursor.getString(title);
        }

        public long getId(Cursor cursor) {
            return cursor.getLong(groupId);
        }

        public String getSystemId(Cursor cursor) {
            return cursor.getString(systemId);
        }

        public int getSummaryCount(Cursor cursor) {
            return cursor.getInt(summaryCount);
        }

        public boolean isEmptyFFCGroup(Cursor cursor) {
            if (accountType == -1 || isReadOnly == -1 ||
                    systemId == -1 || summaryCount == -1) {
                throw new IllegalArgumentException("Projection is missing required columns");
            }
            return GoogleAccountType.ACCOUNT_TYPE.equals(cursor.getString(accountType))
                    && cursor.getInt(isReadOnly) != 0
                    && isSystemIdFFC(cursor.getString(systemId))
                    && cursor.getInt(summaryCount) <= 0;
        }
    }
}<|MERGE_RESOLUTION|>--- conflicted
+++ resolved
@@ -27,12 +27,6 @@
 
 import com.android.contacts.GroupListLoader;
 import com.android.contacts.activities.ContactSelectionActivity;
-<<<<<<< HEAD
-import com.android.contacts.common.ContactPhotoManager;
-import com.android.contacts.common.ContactPhotoManager.DefaultImageRequest;
-=======
-import com.android.contacts.activities.GroupMembersActivity;
->>>>>>> dd2d8e27
 import com.android.contacts.common.list.ContactsSectionIndexer;
 import com.android.contacts.common.model.account.GoogleAccountType;
 import com.android.contacts.list.UiIntentActions;
@@ -95,41 +89,6 @@
 
         return new GroupListItem(accountName, accountType, dataSet, groupId, title,
                 isFirstGroupInAccount, memberCount, isReadOnly, systemId);
-    }
-
-<<<<<<< HEAD
-    /**
-     * @param identifier the {@link ContactPhotoManager.DefaultImageRequest#identifier}
-     *         to use for this the group member.
-     */
-    public static void bindPhoto(ContactPhotoManager photoManager, ImageView imageView,
-            long photoId, Uri photoUri, String displayName, String identifier) {
-        if (photoId == 0) {
-            final DefaultImageRequest defaultImageRequest = photoUri == null
-                    ? new DefaultImageRequest(displayName, identifier,
-                            /* circularPhotos */ true)
-                    : null;
-            photoManager.loadDirectoryPhoto(imageView, photoUri, /* darkTheme */ false,
-                        /* isCircular */ true, defaultImageRequest);
-        } else {
-            photoManager.loadThumbnail(imageView, photoId, /* darkTheme */ false,
-                        /* isCircular */ true, /* defaultImageRequest */ null);
-        }
-=======
-    /** Returns an Intent to view the details of the group identified by the given URI. */
-    public static Intent createViewGroupIntent(Context context, Uri groupUri, String title) {
-        final Intent intent = new Intent(context, GroupMembersActivity.class);
-        intent.setAction(Intent.ACTION_VIEW);
-        intent.setData(groupUri);
-        intent.putExtra(EXTRA_GROUP_NAME, title);
-        return intent;
-    }
-
-    /** Returns an Intent to view the details of the group identified by the given ID. */
-    public static Intent createViewGroupIntent(Context context, long groupId, String title) {
-        return createViewGroupIntent(context,
-                ContentUris.withAppendedId(Groups.CONTENT_URI, groupId), title);
->>>>>>> dd2d8e27
     }
 
     /** Returns an Intent to pick contacts to add to a group. */
