/*
 * Copyright (C) 2016 The Android Open Source Project
 *
 * Licensed under the Apache License, Version 2.0 (the "License");
 * you may not use this file except in compliance with the License.
 * You may obtain a copy of the License at
 *
 *      http://www.apache.org/licenses/LICENSE-2.0
 *
 * Unless required by applicable law or agreed to in writing, software
 * distributed under the License is distributed on an "AS IS" BASIS,
 * WITHOUT WARRANTIES OR CONDITIONS OF ANY KIND, either express or implied.
 * See the License for the specific language governing permissions and
 * limitations under the License
 */
package com.android.contacts.group;

import android.app.Activity;
import android.app.LoaderManager.LoaderCallbacks;
import android.content.CursorLoader;
import android.content.Intent;
import android.content.Loader;
import android.database.Cursor;
import android.database.CursorWrapper;
import android.net.Uri;
import android.os.Bundle;
import android.provider.ContactsContract.Contacts;
import android.support.v7.app.AppCompatActivity;
import android.util.Log;
import android.view.Gravity;
import android.view.LayoutInflater;
import android.view.Menu;
import android.view.MenuInflater;
import android.view.MenuItem;
import android.view.View;
import android.view.ViewGroup;
import android.widget.Button;
import android.widget.FrameLayout;
import android.widget.ImageView;
import android.widget.LinearLayout;
import android.widget.Toast;

import com.android.contacts.ContactSaveService;
import com.android.contacts.ContactsDrawerActivity;
import com.android.contacts.GroupMetaDataLoader;
import com.android.contacts.R;
import com.android.contacts.activities.ActionBarAdapter;
import com.android.contacts.common.list.ContactsSectionIndexer;
import com.android.contacts.common.list.MultiSelectEntryContactListAdapter.DeleteContactListener;
import com.android.contacts.common.logging.ListEvent;
import com.android.contacts.common.logging.ListEvent.ListType;
<<<<<<< HEAD
import com.android.contacts.common.logging.Logger;
import com.android.contacts.common.logging.ScreenEvent;
import com.android.contacts.common.model.AccountTypeManager;
import com.android.contacts.common.model.account.AccountType;
=======
>>>>>>> 428824ea
import com.android.contacts.common.model.account.AccountWithDataSet;
import com.android.contacts.common.util.ImplicitIntentsUtil;
import com.android.contacts.group.GroupMembersAdapter.GroupMembersQuery;
import com.android.contacts.interactions.GroupDeletionDialogFragment;
import com.android.contacts.list.ContactsRequest;
import com.android.contacts.list.MultiSelectContactsListFragment;
import com.android.contacts.list.UiIntentActions;
import com.android.contacts.quickcontact.QuickContactActivity;

import java.util.ArrayList;
import java.util.HashSet;
import java.util.List;
import java.util.Set;

/** Displays the members of a group. */
public class GroupMembersFragment extends MultiSelectContactsListFragment<GroupMembersAdapter> {

    private static final String TAG = "GroupMembers";

    private static final String KEY_IS_EDIT_MODE = "editMode";
    private static final String KEY_GROUP_URI = "groupUri";
    private static final String KEY_GROUP_METADATA = "groupMetadata";

    public static final String TAG_GROUP_NAME_EDIT_DIALOG = "groupNameEditDialog";

    private static final String ARG_GROUP_URI = "groupUri";

    private static final int LOADER_GROUP_METADATA = 0;
<<<<<<< HEAD
    private static final int RESULT_GROUP_ADD_MEMBER = 100;
=======

    /** Callbacks for hosts of {@link GroupMembersFragment}. */
    public interface GroupMembersListener {

        /** Invoked after group metadata for the passed in group URI has loaded. */
        void onGroupMetadataLoaded(GroupMetaData groupMetaData);

        /** Invoked if group metadata can't be loaded for the passed in group URI. */
        void onGroupMetadataLoadFailed();

        /** Invoked when a group member in the list is clicked. */
        void onGroupMemberListItemClicked(int position, Uri contactLookupUri);

        /** Invoked when a the delete button for a group member in the list is clicked. */
        void onGroupMemberListItemDeleted(int position, long contactId);
    }
>>>>>>> 428824ea

    /** Filters out duplicate contacts. */
    private class FilterCursorWrapper extends CursorWrapper {

        private int[] mIndex;
        private int mCount = 0;
        private int mPos = 0;

        public FilterCursorWrapper(Cursor cursor) {
            super(cursor);

            mCount = super.getCount();
            mIndex = new int[mCount];

            final List<Integer> indicesToFilter = new ArrayList<>();

            if (Log.isLoggable(TAG, Log.VERBOSE)) {
                Log.v(TAG, "Group members CursorWrapper start: " + mCount);
            }

            final Bundle bundle = cursor.getExtras();
            final String sections[] = bundle.getStringArray(Contacts
                    .EXTRA_ADDRESS_BOOK_INDEX_TITLES);
            final int counts[] = bundle.getIntArray(Contacts.EXTRA_ADDRESS_BOOK_INDEX_COUNTS);
            final ContactsSectionIndexer indexer = (sections == null || counts == null)
                    ? null : new ContactsSectionIndexer(sections, counts);

            mGroupMemberContactIds.clear();
            for (int i = 0; i < mCount; i++) {
                super.moveToPosition(i);
                final String contactId = getString(GroupMembersQuery.CONTACT_ID);
                if (!mGroupMemberContactIds.contains(contactId)) {
                    mIndex[mPos++] = i;
                    mGroupMemberContactIds.add(contactId);
                } else {
                    indicesToFilter.add(i);
                }
            }

            if (indexer != null && GroupUtil.needTrimming(mCount, counts, indexer.getPositions())) {
                GroupUtil.updateBundle(bundle, indexer, indicesToFilter, sections, counts);
            }

            mCount = mPos;
            mPos = 0;
            super.moveToFirst();

            if (Log.isLoggable(TAG, Log.VERBOSE)) {
                Log.v(TAG, "Group members CursorWrapper end: " + mCount);
            }
        }

        @Override
        public boolean move(int offset) {
            return moveToPosition(mPos + offset);
        }

        @Override
        public boolean moveToNext() {
            return moveToPosition(mPos + 1);
        }

        @Override
        public boolean moveToPrevious() {
            return moveToPosition(mPos - 1);
        }

        @Override
        public boolean moveToFirst() {
            return moveToPosition(0);
        }

        @Override
        public boolean moveToLast() {
            return moveToPosition(mCount - 1);
        }

        @Override
        public boolean moveToPosition(int position) {
            if (position >= mCount) {
                mPos = mCount;
                return false;
            } else if (position < 0) {
                mPos = -1;
                return false;
            }
            mPos = mIndex[position];
            return super.moveToPosition(mPos);
        }

        @Override
        public int getCount() {
            return mCount;
        }

        @Override
        public int getPosition() {
            return mPos;
        }
    }

    private final LoaderCallbacks<Cursor> mGroupMetadataCallbacks = new LoaderCallbacks<Cursor>() {

        @Override
        public CursorLoader onCreateLoader(int id, Bundle args) {
            return new GroupMetaDataLoader(mActivity, mGroupUri);
        }

        @Override
        public void onLoadFinished(Loader<Cursor> loader, Cursor cursor) {
            if (cursor == null || cursor.isClosed() || !cursor.moveToNext()) {
                Log.e(TAG, "Failed to load group metadata for " + mGroupUri);
                Toast.makeText(getContext(), R.string.groupLoadErrorToast, Toast.LENGTH_SHORT)
                        .show();
                mActivity.setResult(AppCompatActivity.RESULT_CANCELED);
                mActivity.finish();
                return;
            }
<<<<<<< HEAD
            mGroupMetadata = new GroupMetadata();
            mGroupMetadata.uri = mGroupUri;
            mGroupMetadata.accountName = cursor.getString(GroupMetaDataLoader.ACCOUNT_NAME);
            mGroupMetadata.accountType = cursor.getString(GroupMetaDataLoader.ACCOUNT_TYPE);
            mGroupMetadata.dataSet = cursor.getString(GroupMetaDataLoader.DATA_SET);
            mGroupMetadata.groupId = cursor.getLong(GroupMetaDataLoader.GROUP_ID);
            mGroupMetadata.groupName = cursor.getString(GroupMetaDataLoader.TITLE);
            mGroupMetadata.readOnly = cursor.getInt(GroupMetaDataLoader.IS_READ_ONLY) == 1;

            final AccountTypeManager accountTypeManager =
                    AccountTypeManager.getInstance(mActivity);
            final AccountType accountType = accountTypeManager.getAccountType(
                    mGroupMetadata.accountType, mGroupMetadata.dataSet);
            mGroupMetadata.editable = accountType.isGroupMembershipEditable();

=======
            mGroupMetaData = new GroupMetaData(getActivity(), cursor);
>>>>>>> 428824ea
            onGroupMetadataLoaded();
        }

        @Override
        public void onLoaderReset(Loader<Cursor> loader) {}
    };

    private ActionBarAdapter mActionBarAdapter;

    private ContactsDrawerActivity mActivity;

    private Uri mGroupUri;

    private boolean mIsEditMode;

    private GroupMetaData mGroupMetaData;

    private Set<String> mGroupMemberContactIds = new HashSet();

    public static GroupMembersFragment newInstance(Uri groupUri) {
        final Bundle args = new Bundle();
        args.putParcelable(ARG_GROUP_URI, groupUri);

        final GroupMembersFragment fragment = new GroupMembersFragment();
        fragment.setArguments(args);
        return fragment;
    }

    public GroupMembersFragment() {
        setPhotoLoaderEnabled(true);
        setSectionHeaderDisplayEnabled(true);
        setHasOptionsMenu(true);
        setListType(ListType.GROUP);
    }

    @Override
    public void onCreateOptionsMenu(Menu menu, MenuInflater inflater) {
        if (mGroupMetadata == null) {
            // Hide menu options until metadata is fully loaded
            return;
        }
        inflater.inflate(R.menu.view_group, menu);
    }

    @Override
    public void onPrepareOptionsMenu(Menu menu) {
        final boolean isSelectionMode = mActionBarAdapter.isSelectionMode();
        final boolean isGroupEditable = mGroupMetadata != null && mGroupMetadata.editable;
        final boolean isGroupReadOnly = mGroupMetadata != null && mGroupMetadata.readOnly;

        setVisible(menu, R.id.menu_add, isGroupEditable && !isSelectionMode);
        setVisible(menu, R.id.menu_rename_group, !isGroupReadOnly && !isSelectionMode);
        setVisible(menu, R.id.menu_delete_group, !isGroupReadOnly && !isSelectionMode);
        setVisible(menu, R.id.menu_edit_group, isGroupEditable && !mIsEditMode && !isSelectionMode
                && !isGroupEmpty());
        setVisible(menu, R.id.menu_remove_from_group, isGroupEditable && isSelectionMode &&
                !mIsEditMode);
    }

    private boolean isGroupEmpty() {
        return getAdapter() != null && getAdapter().isEmpty();
    }

    private static void setVisible(Menu menu, int id, boolean visible) {
        final MenuItem menuItem = menu.findItem(id);
        if (menuItem != null) {
            menuItem.setVisible(visible);
        }
    }

    private void startGroupAddMemberActivity() {
        startActivityForResult(GroupUtil.createPickMemberIntent(getContext(), mGroupMetadata,
                getMemberContactIds()), RESULT_GROUP_ADD_MEMBER);
    }

    @Override
    public boolean onOptionsItemSelected(MenuItem item) {
        switch (item.getItemId()) {
            case android.R.id.home: {
                mActivity.onBackPressed();
                return true;
            }
            case R.id.menu_add: {
                startGroupAddMemberActivity();
                return true;
            }
            case R.id.menu_rename_group: {
                GroupNameEditDialogFragment.newInstanceForUpdate(
                        new AccountWithDataSet(mGroupMetadata.accountName,
                                mGroupMetadata.accountType, mGroupMetadata.dataSet),
                        GroupUtil.ACTION_UPDATE_GROUP, mGroupMetadata.groupId,
                        mGroupMetadata.groupName).show(getFragmentManager(),
                        TAG_GROUP_NAME_EDIT_DIALOG);
                return true;
            }
            case R.id.menu_delete_group: {
                deleteGroup();
                return true;
            }
            case R.id.menu_edit_group: {
                mIsEditMode = true;
                mActionBarAdapter.setSelectionMode(true);
                displayDeleteButtons(true);
                return true;
            }
            case R.id.menu_remove_from_group: {
                logListEvent();
                removeSelectedContacts();
                return true;
            }
        }
        return super.onOptionsItemSelected(item);
    }

    private void removeSelectedContacts() {
        final long[] contactIds = getAdapter().getSelectedContactIdsArray();
        new UpdateGroupMembersAsyncTask(UpdateGroupMembersAsyncTask.TYPE_REMOVE,
                getContext(), contactIds, mGroupMetadata.groupId, mGroupMetadata.accountName,
                mGroupMetadata.accountType).execute();

        mActionBarAdapter.setSelectionMode(false);
    }

    @Override
    public void onActivityResult(int requestCode, int resultCode, Intent data) {
        if (requestCode == RESULT_GROUP_ADD_MEMBER && resultCode ==
                Activity.RESULT_OK && data != null) {
            long[] contactIds = data.getLongArrayExtra(
                    UiIntentActions.TARGET_CONTACT_IDS_EXTRA_KEY);
            if (contactIds == null) {
                final long contactId = data.getLongExtra(
                        UiIntentActions.TARGET_CONTACT_ID_EXTRA_KEY, -1);
                if (contactId > -1) {
                    contactIds = new long[1];
                    contactIds[0] = contactId;
                }
            }
            new UpdateGroupMembersAsyncTask(
                    UpdateGroupMembersAsyncTask.TYPE_ADD,
                    getContext(), contactIds, mGroupMetadata.groupId, mGroupMetadata.accountName,
                    mGroupMetadata.accountType).execute();
        }
    }

    private final ActionBarAdapter.Listener mActionBarListener = new ActionBarAdapter.Listener() {
        @Override
        public void onAction(int action) {
            switch (action) {
                case ActionBarAdapter.Listener.Action.START_SELECTION_MODE:
                    if (mIsEditMode) {
                        displayDeleteButtons(true);
                        mActionBarAdapter.setActionBarTitle(getString(R.string.title_edit_group));
                    } else {
                        displayCheckBoxes(true);
                    }
                    mActivity.invalidateOptionsMenu();
                    break;
                case ActionBarAdapter.Listener.Action.STOP_SEARCH_AND_SELECTION_MODE:
                    mActionBarAdapter.setSearchMode(false);
                    if (mIsEditMode) {
                        displayDeleteButtons(false);
                    } else {
                        displayCheckBoxes(false);
                    }
                    mActivity.invalidateOptionsMenu();
                    break;
                case ActionBarAdapter.Listener.Action.BEGIN_STOPPING_SEARCH_AND_SELECTION_MODE:
                    break;
            }
        }

        @Override
        public void onUpButtonPressed() {
            mActivity.onBackPressed();
        }
    };

    private final OnCheckBoxListActionListener mCheckBoxListener =
            new OnCheckBoxListActionListener() {
                @Override
                public void onStartDisplayingCheckBoxes() {
                    mActionBarAdapter.setSelectionMode(true);
                }

                @Override
                public void onSelectedContactIdsChanged() {
                    if (mActionBarAdapter == null) {
                        return;
                    }
                    if (mIsEditMode) {
                        mActionBarAdapter.setActionBarTitle(getString(R.string.title_edit_group));
                    } else {
                        mActionBarAdapter.setSelectionCount(getSelectedContactIds().size());
                    }
                }

                @Override
                public void onStopDisplayingCheckBoxes() {
                    mActionBarAdapter.setSelectionMode(false);
                }
            };

    private void logListEvent() {
        Logger.logListEvent(
                ListEvent.ActionType.REMOVE_LABEL,
                getListType(),
                getAdapter().getCount(),
                /* clickedIndex */ -1,
                getAdapter().getSelectedContactIdsArray().length);
    }

    private void deleteGroup() {
        if (getMemberCount() == 0) {
            final Intent intent = ContactSaveService.createGroupDeletionIntent(
                    getContext(), mGroupMetadata.groupId);
            getContext().startService(intent);
            mActivity.switchToAllContacts();
        } else {
            GroupDeletionDialogFragment.show(getFragmentManager(), mGroupMetadata.groupId,
                    mGroupMetadata.groupName);
        }
    }

    @Override
    public void onActivityCreated(Bundle savedInstanceState) {
        super.onActivityCreated(savedInstanceState);
        mActivity = (ContactsDrawerActivity) getActivity();
        mActionBarAdapter = new ActionBarAdapter(mActivity, mActionBarListener,
                mActivity.getSupportActionBar(), mActivity.getToolbar(), R.string.enter_contact_name);
        mActionBarAdapter.setShowHomeIcon(true);
        final ContactsRequest contactsRequest = new ContactsRequest();
        contactsRequest.setActionCode(ContactsRequest.ACTION_GROUP);
        mActionBarAdapter.initialize(savedInstanceState, contactsRequest);
        if (mGroupMetadata != null) {
            mActivity.setTitle(mGroupMetadata.groupName);
            if (mGroupMetadata.editable) {
                setCheckBoxListListener(mCheckBoxListener);
            }
        }
    }

    @Override
    public ActionBarAdapter getActionBarAdapter() {
        return mActionBarAdapter;
    }

    public void displayDeleteButtons(boolean displayDeleteButtons) {
        getAdapter().setDisplayDeleteButtons(displayDeleteButtons);
    }

    public ArrayList<String> getMemberContactIds() {
        return new ArrayList<>(mGroupMemberContactIds);
    }

    public int getMemberCount() {
        return mGroupMemberContactIds.size();
    }

    public boolean isEditMode() {
        return mIsEditMode;
    }

    @Override
    public void onCreate(Bundle savedState) {
        super.onCreate(savedState);
        if (savedState == null) {
            mGroupUri = getArguments().getParcelable(ARG_GROUP_URI);
        } else {
            mIsEditMode = savedState.getBoolean(KEY_IS_EDIT_MODE);
            mGroupUri = savedState.getParcelable(KEY_GROUP_URI);
            mGroupMetaData = savedState.getParcelable(KEY_GROUP_METADATA);
        }
        maybeAttachCheckBoxListener();
    }

    @Override
    public void onResume() {
        super.onResume();
        // Re-register the listener, which may have been cleared when onSaveInstanceState was
        // called. See also: onSaveInstanceState
        mActionBarAdapter.setListener(mActionBarListener);
    }

    @Override
    protected void startLoading() {
        if (mGroupMetaData == null || !mGroupMetaData.isValid()) {
            getLoaderManager().restartLoader(LOADER_GROUP_METADATA, null, mGroupMetadataCallbacks);
        } else {
            onGroupMetadataLoaded();
        }
    }

    @Override
    public void onLoadFinished(Loader<Cursor> loader, Cursor data) {
        if (data != null) {
            // Wait until contacts are loaded before showing the scrollbar
            setVisibleScrollbarEnabled(true);

            final FilterCursorWrapper cursorWrapper = new FilterCursorWrapper(data);
            bindMembersCount(cursorWrapper.getCount());
            super.onLoadFinished(loader, cursorWrapper);
            // Update state of menu items (e.g. "Remove contacts") based on number of group members.
            mActivity.invalidateOptionsMenu();
        }
    }

    private void bindMembersCount(int memberCount) {
        final View accountFilterContainer = getView().findViewById(
                R.id.account_filter_header_container);
        final View emptyGroupView = getView().findViewById(R.id.empty_group);
        if (memberCount > 0) {
            final AccountWithDataSet accountWithDataSet = new AccountWithDataSet(
                    mGroupMetaData.accountName, mGroupMetaData.accountType, mGroupMetaData.dataSet);
            bindListHeader(getContext(), getListView(), accountFilterContainer,
                    accountWithDataSet, memberCount);
            emptyGroupView.setVisibility(View.GONE);
        } else {
            hideHeaderAndAddPadding(getContext(), getListView(), accountFilterContainer);
            emptyGroupView.setVisibility(View.VISIBLE);
        }
    }

    @Override
    public void onSaveInstanceState(Bundle outState) {
        super.onSaveInstanceState(outState);
        if (mActionBarAdapter != null) {
            mActionBarAdapter.setListener(null);
            mActionBarAdapter.onSaveInstanceState(outState);
        }
        outState.putBoolean(KEY_IS_EDIT_MODE, mIsEditMode);
        outState.putParcelable(KEY_GROUP_URI, mGroupUri);
        outState.putParcelable(KEY_GROUP_METADATA, mGroupMetaData);
    }

    private void onGroupMetadataLoaded() {
        if (Log.isLoggable(TAG, Log.VERBOSE)) Log.v(TAG, "Loaded " + mGroupMetaData);

        maybeAttachCheckBoxListener();

<<<<<<< HEAD
        mActivity.setTitle(mGroupMetadata.groupName);
        mActivity.updateGroupMenu(mGroupMetadata);
        mActivity.invalidateOptionsMenu();
=======
        if (mListener != null) {
            mListener.onGroupMetadataLoaded(mGroupMetaData);
        }
>>>>>>> 428824ea

        // Start loading the group members
        super.startLoading();
    }

    private void maybeAttachCheckBoxListener() {
        // Don't attach the multi select check box listener if we can't edit the group
<<<<<<< HEAD
        if (mGroupMetadata != null && mGroupMetadata.editable) {
            setCheckBoxListListener(mCheckBoxListener);
=======
        if (mGroupMetaData != null && mGroupMetaData.editable) {
            try {
                setCheckBoxListListener((OnCheckBoxListActionListener) getActivity());
            } catch (ClassCastException e) {
                throw new ClassCastException(getActivity() + " must implement " +
                        OnCheckBoxListActionListener.class.getSimpleName());
            }
>>>>>>> 428824ea
        }
    }

    @Override
    protected GroupMembersAdapter createListAdapter() {
        final GroupMembersAdapter adapter = new GroupMembersAdapter(getContext());
        adapter.setSectionHeaderDisplayEnabled(true);
        adapter.setDisplayPhotos(true);
        adapter.setDeleteContactListener(new DeletionListener());
        return adapter;
    }

    @Override
    protected void configureAdapter() {
        super.configureAdapter();
        if (mGroupMetaData != null) {
            getAdapter().setGroupId(mGroupMetaData.groupId);
        }
    }

    @Override
    protected View inflateView(LayoutInflater inflater, ViewGroup container) {
        final View view = inflater.inflate(R.layout.contact_list_content, /* root */ null);
        final View emptyGroupView = inflater.inflate(R.layout.empty_group_view, null);

        final ImageView image = (ImageView) emptyGroupView.findViewById(R.id.empty_group_image);
        final LinearLayout.LayoutParams params =
                (LinearLayout.LayoutParams) image.getLayoutParams();
        final int screenHeight = getResources().getDisplayMetrics().heightPixels;
        params.setMargins(0, screenHeight /
                getResources().getInteger(R.integer.empty_group_view_image_margin_divisor), 0, 0);
        params.gravity = Gravity.CENTER_HORIZONTAL;
        image.setLayoutParams(params);

        final FrameLayout contactListLayout = (FrameLayout) view.findViewById(R.id.contact_list);
        contactListLayout.addView(emptyGroupView);

        final Button addContactsButton =
                (Button) emptyGroupView.findViewById(R.id.add_member_button);
        addContactsButton.setOnClickListener(new View.OnClickListener() {
            @Override
            public void onClick(View v) {
                startActivityForResult(GroupUtil.createPickMemberIntent(getContext(),
                        mGroupMetadata, getMemberContactIds()), RESULT_GROUP_ADD_MEMBER);
            }
        });
        return view;
    }

    @Override
    protected void onItemClick(int position, long id) {
        final Uri uri = getAdapter().getContactUri(position);
        if (uri == null) {
            return;
        }
        if (getAdapter().isDisplayingCheckBoxes()) {
            super.onItemClick(position, id);
            return;
        }
        final int count = getAdapter().getCount();
        Logger.logListEvent(ListEvent.ActionType.CLICK, ListEvent.ListType.GROUP, count,
                /* clickedIndex */ position, /* numSelected */ 0);
        final Intent intent = ImplicitIntentsUtil.composeQuickContactIntent(
                getContext(), uri, QuickContactActivity.MODE_FULLY_EXPANDED);
        intent.putExtra(
                QuickContactActivity.EXTRA_PREVIOUS_SCREEN_TYPE, ScreenEvent.ScreenType.LIST_GROUP);
        startActivity(intent);
    }

    @Override
    protected boolean onItemLongClick(int position, long id) {
        if (mActivity != null && mIsEditMode) {
            return true;
        }
        return super.onItemLongClick(position, id);
    }

    private final class DeletionListener implements DeleteContactListener {
        @Override
        public void onContactDeleteClicked(int position) {
            final long contactId = getAdapter().getContactId(position);
            final long[] contactIds = new long[1];
            contactIds[0] = contactId;
            new UpdateGroupMembersAsyncTask(UpdateGroupMembersAsyncTask.TYPE_REMOVE,
                    getContext(), contactIds, mGroupMetadata.groupId, mGroupMetadata.accountName,
                    mGroupMetadata.accountType).execute();
        }
    }

    public GroupMetadata getGroupMetadata() {
        return mGroupMetadata;
    }

    public boolean isCurrentGroup(long groupId) {
        return mGroupMetadata != null && mGroupMetadata.groupId == groupId;
    }

    @Override
    public void onDestroy() {
        if (mActionBarAdapter != null) {
            mActionBarAdapter.setListener(null);
        }
        super.onDestroy();
    }

    public void updateDisplayedGroup(Uri newGroupUri, String action) {
        if (!GroupUtil.ACTION_SWITCH_GROUP.equals(action)) {
            toast(getToastMessageForSaveAction(action));
        }

        if (isEditMode() && getGroupCount() == 1) {
            // If we're deleting the last group member, exit edit mode
            exitEditMode();
        } else if (!GroupUtil.ACTION_REMOVE_FROM_GROUP.equals(action)) {
            mGroupUri = newGroupUri;
            mGroupMetadata = null; // Clear mGroupMetadata to trigger a new load.
            reloadData();
            mActivity.invalidateOptionsMenu();
        }
    }

    private static int getToastMessageForSaveAction(String action) {
        switch(action) {
            case GroupUtil.ACTION_UPDATE_GROUP:
                return R.string.groupUpdatedToast;
            case GroupUtil.ACTION_ADD_TO_GROUP:
                return R.string.groupMembersAddedToast;
            case GroupUtil.ACTION_REMOVE_FROM_GROUP:
                return R.string.groupMembersRemovedToast;
            case GroupUtil.ACTION_CREATE_GROUP:
                return R.string.groupCreatedToast;
            default:
                throw new IllegalArgumentException("Unhandled contact save action " + action);
        }
    }

    private void toast(int resId) {
        if (resId >= 0) {
            Toast.makeText(getContext(), resId, Toast.LENGTH_SHORT).show();
        }
    }

    private int getGroupCount() {
        return getAdapter() != null ? getAdapter().getCount() : -1;
    }

    public void exitEditMode() {
        mIsEditMode = false;
        mActionBarAdapter.setSelectionMode(false);
        displayDeleteButtons(false);
    }
}<|MERGE_RESOLUTION|>--- conflicted
+++ resolved
@@ -49,13 +49,8 @@
 import com.android.contacts.common.list.MultiSelectEntryContactListAdapter.DeleteContactListener;
 import com.android.contacts.common.logging.ListEvent;
 import com.android.contacts.common.logging.ListEvent.ListType;
-<<<<<<< HEAD
 import com.android.contacts.common.logging.Logger;
 import com.android.contacts.common.logging.ScreenEvent;
-import com.android.contacts.common.model.AccountTypeManager;
-import com.android.contacts.common.model.account.AccountType;
-=======
->>>>>>> 428824ea
 import com.android.contacts.common.model.account.AccountWithDataSet;
 import com.android.contacts.common.util.ImplicitIntentsUtil;
 import com.android.contacts.group.GroupMembersAdapter.GroupMembersQuery;
@@ -84,26 +79,8 @@
     private static final String ARG_GROUP_URI = "groupUri";
 
     private static final int LOADER_GROUP_METADATA = 0;
-<<<<<<< HEAD
+
     private static final int RESULT_GROUP_ADD_MEMBER = 100;
-=======
-
-    /** Callbacks for hosts of {@link GroupMembersFragment}. */
-    public interface GroupMembersListener {
-
-        /** Invoked after group metadata for the passed in group URI has loaded. */
-        void onGroupMetadataLoaded(GroupMetaData groupMetaData);
-
-        /** Invoked if group metadata can't be loaded for the passed in group URI. */
-        void onGroupMetadataLoadFailed();
-
-        /** Invoked when a group member in the list is clicked. */
-        void onGroupMemberListItemClicked(int position, Uri contactLookupUri);
-
-        /** Invoked when a the delete button for a group member in the list is clicked. */
-        void onGroupMemberListItemDeleted(int position, long contactId);
-    }
->>>>>>> 428824ea
 
     /** Filters out duplicate contacts. */
     private class FilterCursorWrapper extends CursorWrapper {
@@ -205,7 +182,7 @@
         }
     }
 
-    private final LoaderCallbacks<Cursor> mGroupMetadataCallbacks = new LoaderCallbacks<Cursor>() {
+    private final LoaderCallbacks<Cursor> mGroupMetaDataCallbacks = new LoaderCallbacks<Cursor>() {
 
         @Override
         public CursorLoader onCreateLoader(int id, Bundle args) {
@@ -222,25 +199,7 @@
                 mActivity.finish();
                 return;
             }
-<<<<<<< HEAD
-            mGroupMetadata = new GroupMetadata();
-            mGroupMetadata.uri = mGroupUri;
-            mGroupMetadata.accountName = cursor.getString(GroupMetaDataLoader.ACCOUNT_NAME);
-            mGroupMetadata.accountType = cursor.getString(GroupMetaDataLoader.ACCOUNT_TYPE);
-            mGroupMetadata.dataSet = cursor.getString(GroupMetaDataLoader.DATA_SET);
-            mGroupMetadata.groupId = cursor.getLong(GroupMetaDataLoader.GROUP_ID);
-            mGroupMetadata.groupName = cursor.getString(GroupMetaDataLoader.TITLE);
-            mGroupMetadata.readOnly = cursor.getInt(GroupMetaDataLoader.IS_READ_ONLY) == 1;
-
-            final AccountTypeManager accountTypeManager =
-                    AccountTypeManager.getInstance(mActivity);
-            final AccountType accountType = accountTypeManager.getAccountType(
-                    mGroupMetadata.accountType, mGroupMetadata.dataSet);
-            mGroupMetadata.editable = accountType.isGroupMembershipEditable();
-
-=======
             mGroupMetaData = new GroupMetaData(getActivity(), cursor);
->>>>>>> 428824ea
             onGroupMetadataLoaded();
         }
 
@@ -278,7 +237,7 @@
 
     @Override
     public void onCreateOptionsMenu(Menu menu, MenuInflater inflater) {
-        if (mGroupMetadata == null) {
+        if (mGroupMetaData == null) {
             // Hide menu options until metadata is fully loaded
             return;
         }
@@ -288,8 +247,8 @@
     @Override
     public void onPrepareOptionsMenu(Menu menu) {
         final boolean isSelectionMode = mActionBarAdapter.isSelectionMode();
-        final boolean isGroupEditable = mGroupMetadata != null && mGroupMetadata.editable;
-        final boolean isGroupReadOnly = mGroupMetadata != null && mGroupMetadata.readOnly;
+        final boolean isGroupEditable = mGroupMetaData != null && mGroupMetaData.editable;
+        final boolean isGroupReadOnly = mGroupMetaData != null && mGroupMetaData.readOnly;
 
         setVisible(menu, R.id.menu_add, isGroupEditable && !isSelectionMode);
         setVisible(menu, R.id.menu_rename_group, !isGroupReadOnly && !isSelectionMode);
@@ -312,7 +271,7 @@
     }
 
     private void startGroupAddMemberActivity() {
-        startActivityForResult(GroupUtil.createPickMemberIntent(getContext(), mGroupMetadata,
+        startActivityForResult(GroupUtil.createPickMemberIntent(getContext(), mGroupMetaData,
                 getMemberContactIds()), RESULT_GROUP_ADD_MEMBER);
     }
 
@@ -329,10 +288,10 @@
             }
             case R.id.menu_rename_group: {
                 GroupNameEditDialogFragment.newInstanceForUpdate(
-                        new AccountWithDataSet(mGroupMetadata.accountName,
-                                mGroupMetadata.accountType, mGroupMetadata.dataSet),
-                        GroupUtil.ACTION_UPDATE_GROUP, mGroupMetadata.groupId,
-                        mGroupMetadata.groupName).show(getFragmentManager(),
+                        new AccountWithDataSet(mGroupMetaData.accountName,
+                                mGroupMetaData.accountType, mGroupMetaData.dataSet),
+                        GroupUtil.ACTION_UPDATE_GROUP, mGroupMetaData.groupId,
+                        mGroupMetaData.groupName).show(getFragmentManager(),
                         TAG_GROUP_NAME_EDIT_DIALOG);
                 return true;
             }
@@ -358,8 +317,8 @@
     private void removeSelectedContacts() {
         final long[] contactIds = getAdapter().getSelectedContactIdsArray();
         new UpdateGroupMembersAsyncTask(UpdateGroupMembersAsyncTask.TYPE_REMOVE,
-                getContext(), contactIds, mGroupMetadata.groupId, mGroupMetadata.accountName,
-                mGroupMetadata.accountType).execute();
+                getContext(), contactIds, mGroupMetaData.groupId, mGroupMetaData.accountName,
+                mGroupMetaData.accountType).execute();
 
         mActionBarAdapter.setSelectionMode(false);
     }
@@ -380,8 +339,8 @@
             }
             new UpdateGroupMembersAsyncTask(
                     UpdateGroupMembersAsyncTask.TYPE_ADD,
-                    getContext(), contactIds, mGroupMetadata.groupId, mGroupMetadata.accountName,
-                    mGroupMetadata.accountType).execute();
+                    getContext(), contactIds, mGroupMetaData.groupId, mGroupMetaData.accountName,
+                    mGroupMetaData.accountType).execute();
         }
     }
 
@@ -455,12 +414,12 @@
     private void deleteGroup() {
         if (getMemberCount() == 0) {
             final Intent intent = ContactSaveService.createGroupDeletionIntent(
-                    getContext(), mGroupMetadata.groupId);
+                    getContext(), mGroupMetaData.groupId);
             getContext().startService(intent);
             mActivity.switchToAllContacts();
         } else {
-            GroupDeletionDialogFragment.show(getFragmentManager(), mGroupMetadata.groupId,
-                    mGroupMetadata.groupName);
+            GroupDeletionDialogFragment.show(getFragmentManager(), mGroupMetaData.groupId,
+                    mGroupMetaData.groupName);
         }
     }
 
@@ -474,9 +433,9 @@
         final ContactsRequest contactsRequest = new ContactsRequest();
         contactsRequest.setActionCode(ContactsRequest.ACTION_GROUP);
         mActionBarAdapter.initialize(savedInstanceState, contactsRequest);
-        if (mGroupMetadata != null) {
-            mActivity.setTitle(mGroupMetadata.groupName);
-            if (mGroupMetadata.editable) {
+        if (mGroupMetaData != null) {
+            mActivity.setTitle(mGroupMetaData.groupName);
+            if (mGroupMetaData.editable) {
                 setCheckBoxListListener(mCheckBoxListener);
             }
         }
@@ -527,7 +486,7 @@
     @Override
     protected void startLoading() {
         if (mGroupMetaData == null || !mGroupMetaData.isValid()) {
-            getLoaderManager().restartLoader(LOADER_GROUP_METADATA, null, mGroupMetadataCallbacks);
+            getLoaderManager().restartLoader(LOADER_GROUP_METADATA, null, mGroupMetaDataCallbacks);
         } else {
             onGroupMetadataLoaded();
         }
@@ -580,15 +539,9 @@
 
         maybeAttachCheckBoxListener();
 
-<<<<<<< HEAD
-        mActivity.setTitle(mGroupMetadata.groupName);
-        mActivity.updateGroupMenu(mGroupMetadata);
+        mActivity.setTitle(mGroupMetaData.groupName);
+        mActivity.updateGroupMenu(mGroupMetaData);
         mActivity.invalidateOptionsMenu();
-=======
-        if (mListener != null) {
-            mListener.onGroupMetadataLoaded(mGroupMetaData);
-        }
->>>>>>> 428824ea
 
         // Start loading the group members
         super.startLoading();
@@ -596,18 +549,8 @@
 
     private void maybeAttachCheckBoxListener() {
         // Don't attach the multi select check box listener if we can't edit the group
-<<<<<<< HEAD
-        if (mGroupMetadata != null && mGroupMetadata.editable) {
+        if (mGroupMetaData != null && mGroupMetaData.editable) {
             setCheckBoxListListener(mCheckBoxListener);
-=======
-        if (mGroupMetaData != null && mGroupMetaData.editable) {
-            try {
-                setCheckBoxListListener((OnCheckBoxListActionListener) getActivity());
-            } catch (ClassCastException e) {
-                throw new ClassCastException(getActivity() + " must implement " +
-                        OnCheckBoxListActionListener.class.getSimpleName());
-            }
->>>>>>> 428824ea
         }
     }
 
@@ -651,7 +594,7 @@
             @Override
             public void onClick(View v) {
                 startActivityForResult(GroupUtil.createPickMemberIntent(getContext(),
-                        mGroupMetadata, getMemberContactIds()), RESULT_GROUP_ADD_MEMBER);
+                        mGroupMetaData, getMemberContactIds()), RESULT_GROUP_ADD_MEMBER);
             }
         });
         return view;
@@ -692,17 +635,17 @@
             final long[] contactIds = new long[1];
             contactIds[0] = contactId;
             new UpdateGroupMembersAsyncTask(UpdateGroupMembersAsyncTask.TYPE_REMOVE,
-                    getContext(), contactIds, mGroupMetadata.groupId, mGroupMetadata.accountName,
-                    mGroupMetadata.accountType).execute();
-        }
-    }
-
-    public GroupMetadata getGroupMetadata() {
-        return mGroupMetadata;
+                    getContext(), contactIds, mGroupMetaData.groupId, mGroupMetaData.accountName,
+                    mGroupMetaData.accountType).execute();
+        }
+    }
+
+    public GroupMetaData getGroupMetaData() {
+        return mGroupMetaData;
     }
 
     public boolean isCurrentGroup(long groupId) {
-        return mGroupMetadata != null && mGroupMetadata.groupId == groupId;
+        return mGroupMetaData != null && mGroupMetaData.groupId == groupId;
     }
 
     @Override
@@ -723,7 +666,7 @@
             exitEditMode();
         } else if (!GroupUtil.ACTION_REMOVE_FROM_GROUP.equals(action)) {
             mGroupUri = newGroupUri;
-            mGroupMetadata = null; // Clear mGroupMetadata to trigger a new load.
+            mGroupMetaData = null; // Clear mGroupMetaData to trigger a new load.
             reloadData();
             mActivity.invalidateOptionsMenu();
         }
