/*
 * Copyright (C) 2015 The Android Open Source Project
 *
 * Licensed under the Apache License, Version 2.0 (the "License");
 * you may not use this file except in compliance with the License.
 * You may obtain a copy of the License at
 *
 *      http://www.apache.org/licenses/LICENSE-2.0
 *
 * Unless required by applicable law or agreed to in writing, software
 * distributed under the License is distributed on an "AS IS" BASIS,
 * WITHOUT WARRANTIES OR CONDITIONS OF ANY KIND, either express or implied.
 * See the License for the specific language governing permissions and
 * limitations under the License.
 */

package com.android.contacts.editor;

import android.content.ContentUris;
import android.content.Context;
import android.database.Cursor;
import android.graphics.Bitmap;
import android.net.Uri;
import android.os.Bundle;
import android.os.Parcel;
import android.os.Parcelable;
import android.provider.ContactsContract;
import android.provider.ContactsContract.CommonDataKinds.Email;
import android.provider.ContactsContract.CommonDataKinds.Event;
import android.provider.ContactsContract.CommonDataKinds.GroupMembership;
import android.provider.ContactsContract.CommonDataKinds.Im;
import android.provider.ContactsContract.CommonDataKinds.Nickname;
import android.provider.ContactsContract.CommonDataKinds.Note;
import android.provider.ContactsContract.CommonDataKinds.Organization;
import android.provider.ContactsContract.CommonDataKinds.Phone;
import android.provider.ContactsContract.CommonDataKinds.Photo;
import android.provider.ContactsContract.CommonDataKinds.Relation;
import android.provider.ContactsContract.CommonDataKinds.SipAddress;
import android.provider.ContactsContract.CommonDataKinds.StructuredName;
import android.provider.ContactsContract.CommonDataKinds.StructuredPostal;
import android.provider.ContactsContract.CommonDataKinds.Website;
import android.text.TextUtils;
import android.util.AttributeSet;
import android.util.Log;
import android.util.Pair;
import android.view.LayoutInflater;
import android.view.View;
import android.view.ViewGroup;
import android.widget.AdapterView;
import android.widget.BaseAdapter;
import android.widget.ImageView;
import android.widget.LinearLayout;
import android.widget.ListPopupWindow;
import android.widget.TextView;

import com.android.contacts.R;
import com.android.contacts.common.model.AccountTypeManager;
import com.android.contacts.common.model.RawContactDelta;
import com.android.contacts.common.model.RawContactDeltaList;
import com.android.contacts.common.model.RawContactModifier;
import com.android.contacts.common.model.ValuesDelta;
import com.android.contacts.common.model.account.AccountDisplayInfo;
import com.android.contacts.common.model.account.AccountDisplayInfoFactory;
import com.android.contacts.common.model.account.AccountType;
import com.android.contacts.common.model.account.AccountWithDataSet;
import com.android.contacts.common.model.dataitem.DataKind;
import com.android.contacts.common.util.AccountsListAdapter;
import com.android.contacts.common.util.MaterialColorMapUtils;
import com.android.contacts.util.UiClosables;

import java.io.FileNotFoundException;
import java.util.ArrayList;
import java.util.Arrays;
import java.util.Collections;
import java.util.Comparator;
import java.util.HashMap;
import java.util.List;
import java.util.Map;
import java.util.TreeSet;

/**
 * View to display information from multiple {@link RawContactDelta}s grouped together.
 */
public class CompactRawContactsEditorView extends LinearLayout implements View.OnClickListener {

    static final String TAG = "CompactEditorView";

    private static final KindSectionDataMapEntryComparator
            KIND_SECTION_DATA_MAP_ENTRY_COMPARATOR = new KindSectionDataMapEntryComparator();

    /**
     * Callbacks for hosts of {@link CompactRawContactsEditorView}s.
     */
    public interface Listener {

        /**
         * Invoked when the structured name editor field has changed.
         *
         * @param rawContactId The raw contact ID from the underlying {@link RawContactDelta}.
         * @param valuesDelta The values from the underlying {@link RawContactDelta}.
         */
        public void onNameFieldChanged(long rawContactId, ValuesDelta valuesDelta);

        /**
         * Invoked when the compact editor should rebind editors for a new account.
         *
         * @param oldState Old data being edited.
         * @param oldAccount Old account associated with oldState.
         * @param newAccount New account to be used.
         */
        public void onRebindEditorsForNewContact(RawContactDelta oldState,
                AccountWithDataSet oldAccount, AccountWithDataSet newAccount);

        /**
         * Invoked when no editors could be bound for the contact.
         */
        public void onBindEditorsFailed();

        /**
         * Invoked after editors have been bound for the contact.
         */
        public void onEditorsBound();

        /**
         * Invoked when a rawcontact from linked contacts is selected in editor.
         */
        public void onRawContactSelected(Uri uri, long rawContactId, boolean isReadOnly);

        /**
         * Returns the map of raw contact IDs to newly taken or selected photos that have not
         * yet been saved to CP2.
         */
        public Bundle getUpdatedPhotos();
    }

    /**
     * Used to list the account info for the given raw contacts list.
     */
    private static final class RawContactAccountListAdapter extends BaseAdapter {
        private final LayoutInflater mInflater;
        private final Context mContext;
        private final RawContactDeltaList mRawContactDeltas;

        public RawContactAccountListAdapter(Context context, RawContactDeltaList rawContactDeltas) {
            mContext = context;
            mRawContactDeltas = new RawContactDeltaList();
            for (RawContactDelta rawContactDelta : rawContactDeltas) {
                if (rawContactDelta.isVisible() && rawContactDelta.getRawContactId() > 0) {
                    mRawContactDeltas.add(rawContactDelta);
                }
            }
            mInflater = LayoutInflater.from(context);
        }

        @Override
        public View getView(int position, View convertView, ViewGroup parent) {
            final View resultView = convertView != null ? convertView
                    : mInflater.inflate(R.layout.account_selector_list_item, parent, false);

            final RawContactDelta rawContactDelta = mRawContactDeltas.get(position);

            final TextView text1 = (TextView) resultView.findViewById(android.R.id.text1);
            final AccountType accountType = rawContactDelta.getRawContactAccountType(mContext);
            text1.setText(accountType.getDisplayLabel(mContext));

            final TextView text2 = (TextView) resultView.findViewById(android.R.id.text2);
            final String accountName = rawContactDelta.getAccountName();
            if (TextUtils.isEmpty(accountName)) {
                text2.setVisibility(View.GONE);
            } else {
                // Truncate email addresses in the middle so we don't lose the domain
                text2.setText(accountName);
                text2.setEllipsize(TextUtils.TruncateAt.MIDDLE);
            }

            final ImageView icon = (ImageView) resultView.findViewById(android.R.id.icon);
            icon.setImageDrawable(accountType.getDisplayIcon(mContext));

            return resultView;
        }

        @Override
        public int getCount() {
            return mRawContactDeltas.size();
        }

        @Override
        public RawContactDelta getItem(int position) {
            return mRawContactDeltas.get(position);
        }

        @Override
        public long getItemId(int position) {
            return getItem(position).getRawContactId();
        }
    }

    /** Used to sort entire kind sections. */
    private static final class KindSectionDataMapEntryComparator implements
            Comparator<Map.Entry<String,KindSectionDataList>> {

        final MimeTypeComparator mMimeTypeComparator = new MimeTypeComparator();

        @Override
        public int compare(Map.Entry<String, KindSectionDataList> entry1,
                Map.Entry<String, KindSectionDataList> entry2) {
            if (entry1 == entry2) return 0;
            if (entry1 == null) return -1;
            if (entry2 == null) return 1;

            final String mimeType1 = entry1.getKey();
            final String mimeType2 = entry2.getKey();

            return mMimeTypeComparator.compare(mimeType1, mimeType2);
        }
    }

    /**
     * Sorts kinds roughly the same as quick contacts; we diverge in the following ways:
     * <ol>
     *     <li>All names are together at the top.</li>
     *     <li>IM is moved up after addresses</li>
     *     <li>SIP addresses are moved to below phone numbers</li>
     *     <li>Group membership is placed at the end</li>
     * </ol>
     */
    private static final class MimeTypeComparator implements Comparator<String> {

        private static final List<String> MIME_TYPE_ORDER = Arrays.asList(new String[] {
                StructuredName.CONTENT_ITEM_TYPE,
                Nickname.CONTENT_ITEM_TYPE,
                Organization.CONTENT_ITEM_TYPE,
                Phone.CONTENT_ITEM_TYPE,
                SipAddress.CONTENT_ITEM_TYPE,
                Email.CONTENT_ITEM_TYPE,
                StructuredPostal.CONTENT_ITEM_TYPE,
                Im.CONTENT_ITEM_TYPE,
                Website.CONTENT_ITEM_TYPE,
                Event.CONTENT_ITEM_TYPE,
                Relation.CONTENT_ITEM_TYPE,
                Note.CONTENT_ITEM_TYPE,
                GroupMembership.CONTENT_ITEM_TYPE
        });

        @Override
        public int compare(String mimeType1, String mimeType2) {
            if (mimeType1 == mimeType2) return 0;
            if (mimeType1 == null) return -1;
            if (mimeType2 == null) return 1;

            int index1 = MIME_TYPE_ORDER.indexOf(mimeType1);
            int index2 = MIME_TYPE_ORDER.indexOf(mimeType2);

            // Fallback to alphabetical ordering of the mime type if both are not found
            if (index1 < 0 && index2 < 0) return mimeType1.compareTo(mimeType2);
            if (index1 < 0) return 1;
            if (index2 < 0) return -1;

            return index1 < index2 ? -1 : 1;
        }
    }

    /**
     * Sorts primary accounts and google account types before others.
     */
    private static final class EditorComparator implements Comparator<KindSectionData> {

        private RawContactDeltaComparator mRawContactDeltaComparator;

        private EditorComparator(Context context) {
            mRawContactDeltaComparator = new RawContactDeltaComparator(context);
        }

        @Override
        public int compare(KindSectionData kindSectionData1, KindSectionData kindSectionData2) {
            if (kindSectionData1 == kindSectionData2) return 0;
            if (kindSectionData1 == null) return -1;
            if (kindSectionData2 == null) return 1;

            final RawContactDelta rawContactDelta1 = kindSectionData1.getRawContactDelta();
            final RawContactDelta rawContactDelta2 = kindSectionData2.getRawContactDelta();

            if (rawContactDelta1 == rawContactDelta2) return 0;
            if (rawContactDelta1 == null) return -1;
            if (rawContactDelta2 == null) return 1;

            return mRawContactDeltaComparator.compare(rawContactDelta1, rawContactDelta2);
        }
    }

    public static class SavedState extends BaseSavedState {

        public static final Parcelable.Creator<SavedState> CREATOR =
                new Parcelable.Creator<SavedState>() {
                    public SavedState createFromParcel(Parcel in) {
                        return new SavedState(in);
                    }
                    public SavedState[] newArray(int size) {
                        return new SavedState[size];
                    }
                };

        private boolean mIsExpanded;

        public SavedState(Parcelable superState) {
            super(superState);
        }

        private SavedState(Parcel in) {
            super(in);
            mIsExpanded = in.readInt() != 0;
        }

        @Override
        public void writeToParcel(Parcel out, int flags) {
            super.writeToParcel(out, flags);
            out.writeInt(mIsExpanded ? 1 : 0);
        }
    }

    private CompactRawContactsEditorView.Listener mListener;

    private AccountTypeManager mAccountTypeManager;
    private AccountDisplayInfoFactory mAccountDisplayInfoFactory;
    private LayoutInflater mLayoutInflater;

    private ViewIdGenerator mViewIdGenerator;
    private MaterialColorMapUtils.MaterialPalette mMaterialPalette;
    private long mPhotoId = -1;
    private boolean mHasNewContact;
    private boolean mIsUserProfile;
    private AccountWithDataSet mPrimaryAccount;
    private RawContactDeltaList mRawContactDeltas;
    private long mRawContactIdToDisplayAlone = -1;
    private boolean mRawContactDisplayAloneIsReadOnly;
    private boolean mIsEditingReadOnlyRawContactWithNewContact;
    private Map<String,KindSectionDataList> mKindSectionDataMap = new HashMap<>();

    // Account header
    private View mAccountHeaderContainer;
    private TextView mAccountHeaderType;
    private TextView mAccountHeaderName;
    private ImageView mAccountHeaderIcon;
    private ImageView mAccountHeaderExpanderIcon;

    // Raw contacts selector
    private View mRawContactContainer;
    private TextView mRawContactSummary;

    private CompactPhotoEditorView mPhotoView;
    private ViewGroup mKindSectionViews;
    private Map<String,List<CompactKindSectionView>> mKindSectionViewsMap = new HashMap<>();
    private View mMoreFields;

    private boolean mIsExpanded;

    private long mPhotoRawContactId;
    private ValuesDelta mPhotoValuesDelta;

    private Pair<KindSectionData, ValuesDelta> mPrimaryNameKindSectionData;

    public CompactRawContactsEditorView(Context context) {
        super(context);
    }

    public CompactRawContactsEditorView(Context context, AttributeSet attrs) {
        super(context, attrs);
    }

    /**
     * Sets the receiver for {@link CompactRawContactsEditorView} callbacks.
     */
    public void setListener(Listener listener) {
        mListener = listener;
    }

    @Override
    protected void onFinishInflate() {
        super.onFinishInflate();

        mAccountTypeManager = AccountTypeManager.getInstance(getContext());
        mAccountDisplayInfoFactory = AccountDisplayInfoFactory.forWritableAccounts(getContext());
        mLayoutInflater = (LayoutInflater)
                getContext().getSystemService(Context.LAYOUT_INFLATER_SERVICE);

        // Account header
        mAccountHeaderContainer = findViewById(R.id.account_header_container);
        mAccountHeaderType = (TextView) findViewById(R.id.account_type);
        mAccountHeaderName = (TextView) findViewById(R.id.account_name);
        mAccountHeaderIcon = (ImageView) findViewById(R.id.account_type_icon);
        mAccountHeaderExpanderIcon = (ImageView) findViewById(R.id.account_expander_icon);

        // Raw contacts selector
        mRawContactContainer = findViewById(R.id.all_rawcontacts_accounts_container);
        mRawContactSummary = (TextView) findViewById(R.id.rawcontacts_accounts_summary);

        mPhotoView = (CompactPhotoEditorView) findViewById(R.id.photo_editor);
        mKindSectionViews = (LinearLayout) findViewById(R.id.kind_section_views);
        mMoreFields = findViewById(R.id.more_fields);
        mMoreFields.setOnClickListener(this);
    }

    @Override
    public void onClick(View view) {
        if (view.getId() == R.id.more_fields) {
            showAllFields();
        }
    }

    @Override
    public void setEnabled(boolean enabled) {
        super.setEnabled(enabled);
        final int childCount = mKindSectionViews.getChildCount();
        for (int i = 0; i < childCount; i++) {
            mKindSectionViews.getChildAt(i).setEnabled(enabled);
        }
    }

    @Override
    public Parcelable onSaveInstanceState() {
        final Parcelable superState = super.onSaveInstanceState();
        final SavedState savedState = new SavedState(superState);
        savedState.mIsExpanded = mIsExpanded;
        return savedState;
    }

    @Override
    public void onRestoreInstanceState(Parcelable state) {
        if(!(state instanceof SavedState)) {
            super.onRestoreInstanceState(state);
            return;
        }
        final SavedState savedState = (SavedState) state;
        super.onRestoreInstanceState(savedState.getSuperState());
        mIsExpanded = savedState.mIsExpanded;
        if (mIsExpanded) {
            showAllFields();
        }
    }

    /**
     * Pass through to {@link CompactPhotoEditorView#setListener}.
     */
    public void setPhotoListener(CompactPhotoEditorView.Listener listener) {
        mPhotoView.setListener(listener);
    }

    public void removePhoto() {
        mPhotoValuesDelta.setFromTemplate(true);
        mPhotoValuesDelta.put(Photo.PHOTO, (byte[]) null);

        mPhotoView.removePhoto();
    }

    /**
     * Pass through to {@link CompactPhotoEditorView#setFullSizedPhoto(Uri)}.
     */
    public void setFullSizePhoto(Uri photoUri) {
        mPhotoView.setFullSizedPhoto(photoUri);
    }

    public void updatePhoto(Uri photoUri) {
        mPhotoValuesDelta.setFromTemplate(false);
        // Unset primary for all photos
        unsetSuperPrimaryFromAllPhotos();
        // Mark the currently displayed photo as primary
        mPhotoValuesDelta.setSuperPrimary(true);

        // Even though high-res photos cannot be saved by passing them via
        // an EntityDeltaList (since they cause the Bundle size limit to be
        // exceeded), we still pass a low-res thumbnail. This simplifies
        // code all over the place, because we don't have to test whether
        // there is a change in EITHER the delta-list OR a changed photo...
        // this way, there is always a change in the delta-list.
        try {
            final byte[] bytes = EditorUiUtils.getCompressedThumbnailBitmapBytes(
                    getContext(), photoUri);
            if (bytes != null) {
                mPhotoValuesDelta.setPhoto(bytes);
            }
        } catch (FileNotFoundException e) {
            elog("Failed to get bitmap from photo Uri");
        }

        mPhotoView.setFullSizedPhoto(photoUri);
    }

    private void unsetSuperPrimaryFromAllPhotos() {
        final List<KindSectionData> kindSectionDataList =
                mKindSectionDataMap.get(Photo.CONTENT_ITEM_TYPE);
        for (KindSectionData kindSectionData : kindSectionDataList) {
            for (ValuesDelta valuesDelta : kindSectionData.getNonEmptyValuesDeltas()) {
                valuesDelta.setSuperPrimary(false);
            }
        }
    }

    /**
     * Pass through to {@link CompactPhotoEditorView#isWritablePhotoSet}.
     */
    public boolean isWritablePhotoSet() {
        return mPhotoView.isWritablePhotoSet();
    }

    /**
     * Get the raw contact ID for the CompactHeaderView photo.
     */
    public long getPhotoRawContactId() {
        return mPhotoRawContactId;
    }

    public StructuredNameEditorView getPrimaryNameEditorView() {
        final CompactKindSectionView primaryNameKindSectionView = getPrimaryNameKindSectionView();
        return primaryNameKindSectionView == null
                ? null : primaryNameKindSectionView.getPrimaryNameEditorView();
    }

    /**
     * Returns a data holder for every non-default/non-empty photo from each raw contact, whether
     * the raw contact is writable or not.
     */
    public ArrayList<CompactPhotoSelectionFragment.Photo> getPhotos() {
        final ArrayList<CompactPhotoSelectionFragment.Photo> photos = new ArrayList<>();

        final Bundle updatedPhotos = mListener == null ? null : mListener.getUpdatedPhotos();

        final List<KindSectionData> kindSectionDataList =
                mKindSectionDataMap.get(Photo.CONTENT_ITEM_TYPE);
        for (int i = 0; i < kindSectionDataList.size(); i++) {
            final KindSectionData kindSectionData = kindSectionDataList.get(i);
            final AccountType accountType = kindSectionData.getAccountType();
            final List<ValuesDelta> valuesDeltas = kindSectionData.getNonEmptyValuesDeltas();
            if (valuesDeltas.isEmpty()) continue;
            for (int j = 0; j < valuesDeltas.size(); j++) {
                final ValuesDelta valuesDelta = valuesDeltas.get(j);
                final Bitmap bitmap = EditorUiUtils.getPhotoBitmap(valuesDelta);
                if (bitmap == null) continue;

                final CompactPhotoSelectionFragment.Photo photo =
                        new CompactPhotoSelectionFragment.Photo();
                photo.titleRes = accountType.titleRes;
                photo.iconRes = accountType.iconRes;
                photo.syncAdapterPackageName = accountType.syncAdapterPackageName;
                photo.valuesDelta = valuesDelta;
                photo.primary = valuesDelta.isSuperPrimary();
                photo.kindSectionDataListIndex = i;
                photo.valuesDeltaListIndex = j;
                photo.photoId = valuesDelta.getId();

                if (updatedPhotos != null) {
                    photo.updatedPhotoUri = (Uri) updatedPhotos.get(String.valueOf(
                            kindSectionData.getRawContactDelta().getRawContactId()));
                }

                final CharSequence accountTypeLabel = accountType.getDisplayLabel(getContext());
                photo.accountType = accountTypeLabel == null ? "" : accountTypeLabel.toString();
                final String accountName = kindSectionData.getRawContactDelta().getAccountName();
                photo.accountName = accountName == null ? "" : accountName;

                photos.add(photo);
            }
        }

        return photos;
    }

    /**
     * Marks the raw contact photo given as primary for the aggregate contact and updates the
     * UI.
     */
    public void setPrimaryPhoto(CompactPhotoSelectionFragment.Photo photo) {
        // Find the values delta to mark as primary
        final KindSectionDataList kindSectionDataList =
                mKindSectionDataMap.get(Photo.CONTENT_ITEM_TYPE);
        if (photo.kindSectionDataListIndex < 0
                || photo.kindSectionDataListIndex >= kindSectionDataList.size()) {
            wlog("Invalid kind section data list index");
            return;
        }
        final KindSectionData kindSectionData =
                kindSectionDataList.get(photo.kindSectionDataListIndex);
        final List<ValuesDelta> valuesDeltaList = kindSectionData.getNonEmptyValuesDeltas();
        if (photo.valuesDeltaListIndex >= valuesDeltaList.size()) {
            wlog("Invalid values delta list index");
            return;
        }

        // Update values delta
        final ValuesDelta valuesDelta = valuesDeltaList.get(photo.valuesDeltaListIndex);
        valuesDelta.setFromTemplate(false);
        unsetSuperPrimaryFromAllPhotos();
        valuesDelta.setSuperPrimary(true);

        // Update the UI
        mPhotoView.setPhoto(valuesDelta, mMaterialPalette);
    }

    public View getAggregationAnchorView() {
        final List<CompactKindSectionView> kindSectionViews = getKindSectionViews(
                StructuredName.CONTENT_ITEM_TYPE);
        if (!kindSectionViews.isEmpty()) {
            return mKindSectionViews.getChildAt(0).findViewById(R.id.anchor_view);
        }
        return null;
    }

    public void setGroupMetaData(Cursor groupMetaData) {
        final List<CompactKindSectionView> kindSectionViews = getKindSectionViews(
                GroupMembership.CONTENT_ITEM_TYPE);
        for (CompactKindSectionView kindSectionView : kindSectionViews) {
            kindSectionView.setGroupMetaData(groupMetaData);
            if (mIsExpanded) {
                kindSectionView.setHideWhenEmpty(false);
                kindSectionView.updateEmptyEditors(/* shouldAnimate =*/ true);
            }
        }
    }

    public void setState(RawContactDeltaList rawContactDeltas,
            MaterialColorMapUtils.MaterialPalette materialPalette, ViewIdGenerator viewIdGenerator,
            long photoId, boolean hasNewContact, boolean isUserProfile,
<<<<<<< HEAD
            AccountWithDataSet primaryAccount, long rawContactIdToDisplayAlone,
            boolean rawContactDisplayAloneIsReadOnly,
            boolean isEditingReadOnlyRawContactWithNewContact) {
        // Enable layout animations for new contacts. This looks nicer when switching to and from
        // an account that doesn't support profile photos (e.g. SIM accounts).
        if (hasNewContact && getLayoutTransition() == null) {
            setLayoutTransition(new LayoutTransition());
        }

        mRawContactDeltas = rawContactDeltas;
        mRawContactIdToDisplayAlone = rawContactIdToDisplayAlone;
        mRawContactDisplayAloneIsReadOnly = rawContactDisplayAloneIsReadOnly;
        mIsEditingReadOnlyRawContactWithNewContact = isEditingReadOnlyRawContactWithNewContact;

=======
            AccountWithDataSet primaryAccount) {
>>>>>>> b6e28d2d
        mKindSectionDataMap.clear();
        mKindSectionViewsMap.clear();
        mKindSectionViews.removeAllViews();
        mMoreFields.setVisibility(View.VISIBLE);

        mMaterialPalette = materialPalette;
        mViewIdGenerator = viewIdGenerator;
        mPhotoId = photoId;

        mHasNewContact = hasNewContact;
        mIsUserProfile = isUserProfile;
        mPrimaryAccount = primaryAccount;
        if (mPrimaryAccount == null) {
            mPrimaryAccount = ContactEditorUtils.getInstance(getContext()).getDefaultAccount();
        }
        vlog("state: primary " + mPrimaryAccount);

        // Parse the given raw contact deltas
        if (rawContactDeltas == null || rawContactDeltas.isEmpty()) {
            elog("No raw contact deltas");
            if (mListener != null) mListener.onBindEditorsFailed();
            return;
        }
        parseRawContactDeltas(rawContactDeltas);
        if (mKindSectionDataMap.isEmpty()) {
            elog("No kind section data parsed from RawContactDelta(s)");
            if (mListener != null) mListener.onBindEditorsFailed();
            return;
        }


        // Get the primary name kind section data
        mPrimaryNameKindSectionData =
                getOrCreateKindSectionDataList(StructuredName.CONTENT_ITEM_TYPE)
                        .getEntryToWrite(/* id =*/ -1, mPrimaryAccount, mIsUserProfile);
        if (mPrimaryNameKindSectionData != null) {
            // Ensure that a structured name and photo exists
            final RawContactDelta rawContactDelta =
                    mPrimaryNameKindSectionData.first.getRawContactDelta();
            RawContactModifier.ensureKindExists(
                    rawContactDelta,
                    rawContactDelta.getAccountType(mAccountTypeManager),
                    StructuredName.CONTENT_ITEM_TYPE);
            RawContactModifier.ensureKindExists(
                    rawContactDelta,
                    rawContactDelta.getAccountType(mAccountTypeManager),
                    Photo.CONTENT_ITEM_TYPE);
        }

        // Setup the view
        addPhotoView();
        if (isSingleReadOnlyRawContact()) {
            // We're want to display the inputs fields for a single read only raw contact
            addReadOnlyRawContactEditorViews();
            // Hide the "More fields" link
            mMoreFields.setVisibility(View.GONE);
        } else if (mIsEditingReadOnlyRawContactWithNewContact) {
            // A new writable raw contact was created and joined with the read only contact
            // that the user is trying to edit.
            setupCompactEditorNormally();

            // TODO: Hide the raw contact selector since it will just contain the read-only raw
            // contact and clicking that will just open the exact same editor.  When we clean up
            // the whole account header, selector, and raw contact selector mess, we can prevent
            // the selector from being displayed in a less hacky way.
            mRawContactContainer.setVisibility(View.GONE);
        } else if (mRawContactDeltas.size() > 1) {
            // We're editing an aggregate composed of more than one writable raw contacts

            // TODO: Don't render any input fields. Eventually we will show a list of account
            // types and names but for now just show the account selector and hide the "More fields"
            // link.
            addAccountInfo(rawContactDeltas);
            mMoreFields.setVisibility(View.GONE);
        } else {
            setupCompactEditorNormally();
        }
        if (mListener != null) mListener.onEditorsBound();
    }

    private void setupCompactEditorNormally() {
        addAccountInfo(mRawContactDeltas);
        addKindSectionViews();

        mMoreFields.setVisibility(hasMoreFields() ? View.VISIBLE : View.GONE);

        if (mIsExpanded) showAllFields();
    }

    private boolean isSingleReadOnlyRawContact() {
        return mRawContactDeltas.size() == 1
                && mRawContactDeltas.get(0).getRawContactId() == mRawContactIdToDisplayAlone
                && mRawContactDisplayAloneIsReadOnly;
    }

    private void parseRawContactDeltas(RawContactDeltaList rawContactDeltas) {
        // Build the kind section data list map
        vlog("parse: " + rawContactDeltas.size() + " rawContactDelta(s)");
        for (int j = 0; j < rawContactDeltas.size(); j++) {
            final RawContactDelta rawContactDelta = rawContactDeltas.get(j);
            vlog("parse: " + j + " rawContactDelta" + rawContactDelta);
            if (rawContactDelta == null || !rawContactDelta.isVisible()) continue;
            final AccountType accountType = rawContactDelta.getAccountType(mAccountTypeManager);
            if (accountType == null) continue;
            final List<DataKind> dataKinds = accountType.getSortedDataKinds();
            final int dataKindSize = dataKinds == null ? 0 : dataKinds.size();
            vlog("parse: " + dataKindSize + " dataKinds(s)");
            for (int i = 0; i < dataKindSize; i++) {
                final DataKind dataKind = dataKinds.get(i);
                if (dataKind == null) {
                    vlog("parse: " + i + " " + dataKind.mimeType + " dropped null data kind");
                    continue;
                }
                final String mimeType = dataKind.mimeType;

                // Skip psuedo mime types
                if (DataKind.PSEUDO_MIME_TYPE_DISPLAY_NAME.equals(mimeType)
                        || DataKind.PSEUDO_MIME_TYPE_PHONETIC_NAME.equals(mimeType)) {
                    vlog("parse: " + i + " " + dataKind.mimeType + " dropped pseudo type");
                    continue;
                }

                final KindSectionDataList kindSectionDataList =
                        getOrCreateKindSectionDataList(mimeType);
                final KindSectionData kindSectionData =
                        new KindSectionData(accountType, dataKind, rawContactDelta);
                kindSectionDataList.add(kindSectionData);

                vlog("parse: " + i + " " + dataKind.mimeType + " " +
                        kindSectionData.getValuesDeltas().size() + " value(s) " +
                        kindSectionData.getNonEmptyValuesDeltas().size() + " non-empty value(s) " +
                        kindSectionData.getVisibleValuesDeltas().size() +
                        " visible value(s)");
            }
        }
    }

    private KindSectionDataList getOrCreateKindSectionDataList(String mimeType) {
        KindSectionDataList kindSectionDataList = mKindSectionDataMap.get(mimeType);
        if (kindSectionDataList == null) {
            kindSectionDataList = new KindSectionDataList();
            mKindSectionDataMap.put(mimeType, kindSectionDataList);
        }
        return kindSectionDataList;
    }

    private void addReadOnlyRawContactEditorViews() {
        final LayoutInflater inflater = (LayoutInflater) getContext().getSystemService(
                Context.LAYOUT_INFLATER_SERVICE);
        final AccountTypeManager accountTypes = AccountTypeManager.getInstance(
                getContext());

        for (int i = 0; i < mRawContactDeltas.size(); i++) {
            final RawContactDelta rawContactDelta = mRawContactDeltas.get(i);
            if (!rawContactDelta.isVisible()) continue;
            final AccountType type = rawContactDelta.getAccountType(accountTypes);
            if (type.areContactsWritable()) continue;

            final BaseRawContactEditorView editor = (BaseRawContactEditorView) inflater.inflate(
                        R.layout.raw_contact_readonly_editor_view, mKindSectionViews, false);
            editor.setCollapsed(false);
            mKindSectionViews.addView(editor);
            editor.setState(rawContactDelta, type, mViewIdGenerator, mIsUserProfile);
        }
    }

    // TODO: we have mRawContactDeltas, we don't need to pass the RawContactDeltaList to this method
    private void addAccountInfo(RawContactDeltaList rawContactDeltas) {
        mAccountHeaderContainer.setVisibility(View.GONE);
        mRawContactContainer.setVisibility(View.GONE);

        if (mPrimaryNameKindSectionData == null) return;
        final RawContactDelta rawContactDelta =
                mPrimaryNameKindSectionData.first.getRawContactDelta();

        final AccountDisplayInfo account =
                mAccountDisplayInfoFactory.getAccountDisplayInfoFor(rawContactDelta);

        // Get the account information for the primary raw contact delta
        final String accountLabel = mIsUserProfile
                ? EditorUiUtils.getAccountHeaderLabelForMyProfile(getContext(), account)
                : account.getNameLabel().toString();

        // Either the account header or selector should be shown, not both.
        final List<AccountWithDataSet> accounts =
                AccountTypeManager.getInstance(getContext()).getAccounts(true);
        if (mHasNewContact && !mIsUserProfile) {
            if (accounts.size() > 1) {
                addAccountSelector(rawContactDelta, accountLabel);
            } else {
                addAccountHeader(accountLabel);
            }
        } else if (mIsUserProfile || !shouldHideAccountContainer(rawContactDeltas)) {
            addAccountHeader(accountLabel);
        }

        // The raw contact selector should only display linked raw contacts that can be edited in
        // the full editor (i.e. they are not newly created raw contacts)
        final RawContactAccountListAdapter adapter =  new RawContactAccountListAdapter(getContext(),
                getRawContactDeltaListForSelector(rawContactDeltas));
        if (adapter.getCount() > 0) {
            final String accountsSummary = getResources().getQuantityString(
                    R.plurals.compact_editor_linked_contacts_selector_title,
                    adapter.getCount(), adapter.getCount());
            addRawContactAccountSelector(accountsSummary, adapter);
        }
    }

    private RawContactDeltaList getRawContactDeltaListForSelector(
            RawContactDeltaList rawContactDeltas) {
        // Sort raw contacts so google accounts come first
        Collections.sort(rawContactDeltas, new RawContactDeltaComparator(getContext()));

        final RawContactDeltaList result = new RawContactDeltaList();
        for (RawContactDelta rawContactDelta : rawContactDeltas) {
            if (rawContactDelta.isVisible() && rawContactDelta.getRawContactId() > 0) {
                // Only add raw contacts that can be opened in the editor
                result.add(rawContactDelta);
            }
        }
        // Don't return a list of size 1 that would just open the raw contact being edited
        // in the compact editor in the full editor
        if (result.size() == 1 && result.get(0).getRawContactAccountType(
                getContext()).areContactsWritable()) {
            result.clear();
            return result;
        }
        return result;
    }

    // Returns true if there are multiple writable rawcontacts and no read-only ones,
    // or there are both writable and read-only rawcontacts.
    private boolean shouldHideAccountContainer(RawContactDeltaList rawContactDeltas) {
        int writable = 0;
        int readonly = 0;
        for (RawContactDelta rawContactDelta : rawContactDeltas) {
            if (rawContactDelta.isVisible() && rawContactDelta.getRawContactId() > 0) {
                if (rawContactDelta.getRawContactAccountType(getContext()).areContactsWritable()) {
                    writable++;
                } else {
                    readonly++;
                }
            }
        }
        return (writable > 1 || (writable > 0 && readonly > 0));
    }

    private void addAccountHeader(String accountLabel) {
        mAccountHeaderContainer.setVisibility(View.VISIBLE);

        // Set the account name
        mAccountHeaderName.setVisibility(View.VISIBLE);
        mAccountHeaderName.setText(accountLabel);

        // Set the account type
        final String selectorTitle = getResources().getString(
                R.string.compact_editor_account_selector_title);
        mAccountHeaderType.setText(selectorTitle);

        // Set the icon
        if (mPrimaryNameKindSectionData != null) {
            final RawContactDelta rawContactDelta =
                    mPrimaryNameKindSectionData.first.getRawContactDelta();
            if (rawContactDelta != null) {
                final AccountType accountType =
                        rawContactDelta.getRawContactAccountType(getContext());
                mAccountHeaderIcon.setImageDrawable(accountType.getDisplayIcon(getContext()));
            }
        }

        // Set the content description
        mAccountHeaderContainer.setContentDescription(
                EditorUiUtils.getAccountInfoContentDescription(accountLabel,
                        selectorTitle));
    }

    private void addAccountSelector(final RawContactDelta rawContactDelta, CharSequence nameLabel) {
        // Show save to default account.
        addAccountHeader(nameLabel.toString());
        // Add handlers for choosing another account to save to.
        mAccountHeaderExpanderIcon.setVisibility(View.VISIBLE);
        mAccountHeaderContainer.setOnClickListener(new View.OnClickListener() {
            @Override
            public void onClick(View v) {
                final ListPopupWindow popup = new ListPopupWindow(getContext(), null);
                final AccountsListAdapter adapter =
                        new AccountsListAdapter(getContext(),
                                AccountsListAdapter.AccountListFilter.ACCOUNTS_CONTACT_WRITABLE,
                                mPrimaryAccount);
                popup.setWidth(mAccountHeaderContainer.getWidth());
                popup.setAnchorView(mAccountHeaderContainer);
                popup.setAdapter(adapter);
                popup.setModal(true);
                popup.setInputMethodMode(ListPopupWindow.INPUT_METHOD_NOT_NEEDED);
                popup.setOnItemClickListener(new AdapterView.OnItemClickListener() {
                    @Override
                    public void onItemClick(AdapterView<?> parent, View view, int position,
                            long id) {
                        UiClosables.closeQuietly(popup);
                        final AccountWithDataSet newAccount = adapter.getItem(position);
                        if (mListener != null && !mPrimaryAccount.equals(newAccount)) {
                            mListener.onRebindEditorsForNewContact(
                                    rawContactDelta,
                                    mPrimaryAccount,
                                    newAccount);
                        }
                    }
                });
                popup.show();
            }
        });
    }

    private void addRawContactAccountSelector(String accountsSummary,
            final RawContactAccountListAdapter adapter) {
        mRawContactContainer.setVisibility(View.VISIBLE);

        mRawContactSummary.setText(accountsSummary);

        mRawContactContainer.setOnClickListener(new View.OnClickListener() {
            @Override
            public void onClick(View v) {
                final ListPopupWindow popup = new ListPopupWindow(getContext(), null);
                popup.setWidth(mRawContactContainer.getWidth());
                popup.setAnchorView(mRawContactContainer);
                popup.setAdapter(adapter);
                popup.setModal(true);
                popup.setInputMethodMode(ListPopupWindow.INPUT_METHOD_NOT_NEEDED);
                popup.setOnItemClickListener(new AdapterView.OnItemClickListener() {
                    @Override
                    public void onItemClick(AdapterView<?> parent, View view, int position,
                                            long id) {
                        UiClosables.closeQuietly(popup);

                        if (mListener != null) {
                            final long rawContactId = adapter.getItemId(position);
                            final Uri rawContactUri = ContentUris.withAppendedId(
                                    ContactsContract.RawContacts.CONTENT_URI, rawContactId);
                            final RawContactDelta rawContactDelta = adapter.getItem(position);
                            final AccountTypeManager accountTypes = AccountTypeManager.getInstance(
                                    getContext());
                            final AccountType accountType = rawContactDelta.getAccountType(
                                    accountTypes);
                            final boolean isReadOnly = !accountType.areContactsWritable();

                            mListener.onRawContactSelected(rawContactUri, rawContactId, isReadOnly);
                        }
                    }
                });
                popup.show();
            }
        });
    }

    private void addPhotoView() {
        // Get the kind section data and values delta that we will display in the photo view
        final KindSectionDataList kindSectionDataList =
                getOrCreateKindSectionDataList(Photo.CONTENT_ITEM_TYPE);
        final Pair<KindSectionData,ValuesDelta> photoToDisplay =
                kindSectionDataList.getEntryToDisplay(mPhotoId);
        if (photoToDisplay == null) {
            wlog("photo: no kind section data parsed");
            mPhotoView.setVisibility(View.GONE);
            return;
        } else {
            mPhotoView.setVisibility(View.VISIBLE);
        }

        // Set the photo view
        mPhotoView.setPhoto(photoToDisplay.second, mMaterialPalette);

        // Find the raw contact ID and values delta that will be written when the photo is edited
        final Pair<KindSectionData, ValuesDelta> photoToWrite = kindSectionDataList.getEntryToWrite(
                mPhotoId, mPrimaryAccount, mIsUserProfile);
        if (photoToWrite == null) {
            mPhotoView.setReadOnly(true);
            return;
        }
        mPhotoView.setReadOnly(false);
        mPhotoRawContactId = photoToWrite.first.getRawContactDelta().getRawContactId();
        mPhotoValuesDelta = photoToWrite.second;
    }

    private void addKindSectionViews() {
        // Sort the kinds
        final TreeSet<Map.Entry<String,KindSectionDataList>> entries =
                new TreeSet<>(KIND_SECTION_DATA_MAP_ENTRY_COMPARATOR);
        entries.addAll(mKindSectionDataMap.entrySet());

        vlog("kind: " + entries.size() + " kindSection(s)");
        int i = -1;
        for (Map.Entry<String, KindSectionDataList> entry : entries) {
            i++;

            final String mimeType = entry.getKey();

            if (StructuredName.CONTENT_ITEM_TYPE.equals(mimeType)) {
                if (mPrimaryNameKindSectionData == null) {
                    vlog("kind: " + i + " " + mimeType + " dropped");
                    continue;
                }
                vlog("kind: " + i + " " + mimeType + " using first entry only");
                final KindSectionDataList kindSectionDataList = new KindSectionDataList();
                kindSectionDataList.add(mPrimaryNameKindSectionData.first);
                final CompactKindSectionView kindSectionView = inflateKindSectionView(
                        mKindSectionViews, kindSectionDataList, mimeType,
                        mPrimaryNameKindSectionData.second);
                mKindSectionViews.addView(kindSectionView);

                // Keep a pointer to all the KindSectionsViews for each mimeType
                getKindSectionViews(mimeType).add(kindSectionView);
            } else {
                final KindSectionDataList kindSectionDataList = entry.getValue();

                // Ignore mime types that we've already handled
                if (Photo.CONTENT_ITEM_TYPE.equals(mimeType)) {
                    vlog("kind: " + i + " " + mimeType + " dropped");
                    continue;
                }

                // Don't show more than one group editor on the compact editor.
                // Groups will still be editable for each raw contact individually on the full editor.
                if (GroupMembership.CONTENT_ITEM_TYPE.equals(mimeType)
                        && kindSectionDataList.size() > 1) {
                    vlog("kind: " + i + " " + mimeType + " dropped");
                    continue;
                }

                if (kindSectionDataList != null && !kindSectionDataList.isEmpty()) {
                    vlog("kind: " + i + " " + mimeType + " " + kindSectionDataList.size() +
                            " kindSectionData(s)");

                    final CompactKindSectionView kindSectionView = inflateKindSectionView(
                            mKindSectionViews, kindSectionDataList, mimeType,
                            /* primaryValueDelta =*/ null);
                    mKindSectionViews.addView(kindSectionView);

                    // Keep a pointer to all the KindSectionsViews for each mimeType
                    getKindSectionViews(mimeType).add(kindSectionView);
                }
            }
        }
    }

    private List<CompactKindSectionView> getKindSectionViews(String mimeType) {
        List<CompactKindSectionView> kindSectionViews = mKindSectionViewsMap.get(mimeType);
        if (kindSectionViews == null) {
            kindSectionViews = new ArrayList<>();
            mKindSectionViewsMap.put(mimeType, kindSectionViews);
        }
        return kindSectionViews;
    }

    private CompactKindSectionView inflateKindSectionView(ViewGroup viewGroup,
            KindSectionDataList kindSectionDataList, String mimeType,
            ValuesDelta primaryValuesDelta) {
        final CompactKindSectionView kindSectionView = (CompactKindSectionView)
                mLayoutInflater.inflate(R.layout.compact_item_kind_section, viewGroup,
                        /* attachToRoot =*/ false);
        kindSectionView.setIsUserProfile(mIsUserProfile);

        if (Phone.CONTENT_ITEM_TYPE.equals(mimeType)
                || Email.CONTENT_ITEM_TYPE.equals(mimeType)) {
            // Phone numbers and email addresses are always displayed,
            // even if they are empty
            kindSectionView.setHideWhenEmpty(false);
        }

        // Since phone numbers and email addresses displayed even if they are empty,
        // they will be the only types you add new values to initially for new contacts
        kindSectionView.setShowOneEmptyEditor(true);

        // Sort non-name editors so they wind up in the order we want
        if (!StructuredName.CONTENT_ITEM_TYPE.equals(mimeType)) {
            Collections.sort(kindSectionDataList, new EditorComparator(getContext()));
        }

        kindSectionView.setState(kindSectionDataList, mViewIdGenerator, mListener,
                primaryValuesDelta);

        return kindSectionView;
    }

    void maybeSetReadOnlyDisplayNameAsPrimary(String readOnlyDisplayName) {
        if (TextUtils.isEmpty(readOnlyDisplayName)) return;
        final CompactKindSectionView primaryNameKindSectionView = getPrimaryNameKindSectionView();
        if (primaryNameKindSectionView != null && primaryNameKindSectionView.isEmptyName()) {
            vlog("name: using read only display name as primary name");
            primaryNameKindSectionView.setName(readOnlyDisplayName);
        }
    }

    private CompactKindSectionView getPrimaryNameKindSectionView() {
        final List<CompactKindSectionView> kindSectionViews
                = mKindSectionViewsMap.get(StructuredName.CONTENT_ITEM_TYPE);
        return kindSectionViews == null || kindSectionViews.isEmpty()
                ? null : kindSectionViews.get(0);
    }

    private void showAllFields() {
        // Stop hiding empty editors and allow the user to enter values for all kinds now
        for (int i = 0; i < mKindSectionViews.getChildCount(); i++) {
            final CompactKindSectionView kindSectionView =
                    (CompactKindSectionView) mKindSectionViews.getChildAt(i);
            kindSectionView.setHideWhenEmpty(false);
            kindSectionView.updateEmptyEditors(/* shouldAnimate =*/ true);
        }
        mIsExpanded = true;

        // Hide the more fields button
        mMoreFields.setVisibility(View.GONE);
    }

    private boolean hasMoreFields() {
        for (List<CompactKindSectionView> sections : mKindSectionViewsMap.values()) {
            for (CompactKindSectionView section : sections) {
                if (section.getVisibility() != View.VISIBLE) {
                    return true;
                }
            }
        }
        return false;
    }

    private static void vlog(String message) {
        if (Log.isLoggable(TAG, Log.VERBOSE)) {
            Log.v(TAG, message);
        }
    }

    private static void wlog(String message) {
        if (Log.isLoggable(TAG, Log.WARN)) {
            Log.w(TAG, message);
        }
    }

    private static void elog(String message) {
        Log.e(TAG, message);
    }
}<|MERGE_RESOLUTION|>--- conflicted
+++ resolved
@@ -619,24 +619,15 @@
     public void setState(RawContactDeltaList rawContactDeltas,
             MaterialColorMapUtils.MaterialPalette materialPalette, ViewIdGenerator viewIdGenerator,
             long photoId, boolean hasNewContact, boolean isUserProfile,
-<<<<<<< HEAD
             AccountWithDataSet primaryAccount, long rawContactIdToDisplayAlone,
             boolean rawContactDisplayAloneIsReadOnly,
             boolean isEditingReadOnlyRawContactWithNewContact) {
-        // Enable layout animations for new contacts. This looks nicer when switching to and from
-        // an account that doesn't support profile photos (e.g. SIM accounts).
-        if (hasNewContact && getLayoutTransition() == null) {
-            setLayoutTransition(new LayoutTransition());
-        }
 
         mRawContactDeltas = rawContactDeltas;
         mRawContactIdToDisplayAlone = rawContactIdToDisplayAlone;
         mRawContactDisplayAloneIsReadOnly = rawContactDisplayAloneIsReadOnly;
         mIsEditingReadOnlyRawContactWithNewContact = isEditingReadOnlyRawContactWithNewContact;
 
-=======
-            AccountWithDataSet primaryAccount) {
->>>>>>> b6e28d2d
         mKindSectionDataMap.clear();
         mKindSectionViewsMap.clear();
         mKindSectionViews.removeAllViews();
