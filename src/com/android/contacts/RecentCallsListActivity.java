/*
 * Copyright (C) 2007 The Android Open Source Project
 *
 * Licensed under the Apache License, Version 2.0 (the "License");
 * you may not use this file except in compliance with the License.
 * You may obtain a copy of the License at
 *
 *      http://www.apache.org/licenses/LICENSE-2.0
 *
 * Unless required by applicable law or agreed to in writing, software
 * distributed under the License is distributed on an "AS IS" BASIS,
 * WITHOUT WARRANTIES OR CONDITIONS OF ANY KIND, either express or implied.
 * See the License for the specific language governing permissions and
 * limitations under the License.
 */

package com.android.contacts;

import com.android.internal.telephony.CallerInfo;
import com.android.internal.telephony.ITelephony;

import android.app.AlertDialog;
import android.app.Dialog;
import android.app.ListActivity;
import android.content.ActivityNotFoundException;
import android.content.AsyncQueryHandler;
import android.content.ContentUris;
import android.content.ContentValues;
import android.content.Context;
import android.content.DialogInterface;
import android.content.Intent;
import android.content.DialogInterface.OnClickListener;
import android.database.CharArrayBuffer;
import android.database.Cursor;
import android.database.sqlite.SQLiteDatabaseCorruptException;
import android.database.sqlite.SQLiteDiskIOException;
import android.database.sqlite.SQLiteException;
import android.database.sqlite.SQLiteFullException;
import android.graphics.drawable.Drawable;
import android.net.Uri;
import android.os.Bundle;
import android.os.Handler;
import android.os.Looper;
import android.os.Message;
import android.os.RemoteException;
import android.os.ServiceManager;
import android.os.SystemClock;
import android.provider.CallLog;
import android.provider.CallLog.Calls;
import android.provider.ContactsContract.CommonDataKinds.Phone;
import android.provider.ContactsContract.CommonDataKinds.SipAddress;
import android.provider.ContactsContract.Contacts;
import android.provider.ContactsContract.Data;
import android.provider.ContactsContract.Intents.Insert;
import android.provider.ContactsContract.PhoneLookup;
import android.telephony.PhoneNumberUtils;
import android.telephony.TelephonyManager;
import android.text.TextUtils;
import android.text.format.DateUtils;
import android.util.Log;
import android.view.ContextMenu;
import android.view.KeyEvent;
import android.view.LayoutInflater;
import android.view.Menu;
import android.view.MenuItem;
import android.view.View;
import android.view.ViewConfiguration;
import android.view.ViewGroup;
import android.view.ViewTreeObserver;
import android.view.ContextMenu.ContextMenuInfo;
import android.widget.AdapterView;
import android.widget.ImageView;
import android.widget.ListView;
import android.widget.TextView;

import java.lang.ref.WeakReference;
import java.util.HashMap;
import java.util.LinkedList;

/**
 * Displays a list of call log entries.
 */
public class RecentCallsListActivity extends ListActivity
        implements View.OnCreateContextMenuListener {
    private static final String TAG = "RecentCallsList";

    /** The projection to use when querying the call log table */
    static final String[] CALL_LOG_PROJECTION = new String[] {
            Calls._ID,
            Calls.NUMBER,
            Calls.DATE,
            Calls.DURATION,
            Calls.TYPE,
            Calls.CACHED_NAME,
            Calls.CACHED_NUMBER_TYPE,
            Calls.CACHED_NUMBER_LABEL,
            Calls.COUNTRY_ISO};

    static final int ID_COLUMN_INDEX = 0;
    static final int NUMBER_COLUMN_INDEX = 1;
    static final int DATE_COLUMN_INDEX = 2;
    static final int DURATION_COLUMN_INDEX = 3;
    static final int CALL_TYPE_COLUMN_INDEX = 4;
    static final int CALLER_NAME_COLUMN_INDEX = 5;
    static final int CALLER_NUMBERTYPE_COLUMN_INDEX = 6;
    static final int CALLER_NUMBERLABEL_COLUMN_INDEX = 7;
    static final int COUNTRY_ISO_COLUMN_INDEX = 8;

    /** The projection to use when querying the phones table */
    static final String[] PHONES_PROJECTION = new String[] {
            PhoneLookup._ID,
            PhoneLookup.DISPLAY_NAME,
            PhoneLookup.TYPE,
            PhoneLookup.LABEL,
            PhoneLookup.NUMBER,
            PhoneLookup.NORMALIZED_NUMBER};

    static final int PERSON_ID_COLUMN_INDEX = 0;
    static final int NAME_COLUMN_INDEX = 1;
    static final int PHONE_TYPE_COLUMN_INDEX = 2;
    static final int LABEL_COLUMN_INDEX = 3;
    static final int MATCHED_NUMBER_COLUMN_INDEX = 4;
    static final int NORMALIZED_NUMBER_COLUMN_INDEX = 5;

    private static final int MENU_ITEM_DELETE = 1;
    private static final int MENU_ITEM_DELETE_ALL = 2;
    private static final int MENU_ITEM_VIEW_CONTACTS = 3;

    private static final int QUERY_TOKEN = 53;
    private static final int UPDATE_TOKEN = 54;

    private static final int DIALOG_CONFIRM_DELETE_ALL = 1;

    RecentCallsAdapter mAdapter;
    private QueryHandler mQueryHandler;
    String mVoiceMailNumber;
    private String mCurrentCountryIso;

    static final class ContactInfo {
        public long personId;
        public String name;
        public int type;
        public String label;
        public String number;
        public String formattedNumber;
        public String normalizedNumber;

        public static ContactInfo EMPTY = new ContactInfo();
    }

    public static final class RecentCallsListItemViews {
        TextView line1View;
        TextView labelView;
        TextView numberView;
        TextView dateView;
        ImageView iconView;
        View callView;
        ImageView groupIndicator;
        TextView groupSize;
    }

    static final class CallerInfoQuery {
        String number;
        int position;
        String name;
        int numberType;
        String numberLabel;
    }

    /** Adapter class to fill in data for the Call Log */
    final class RecentCallsAdapter extends GroupingListAdapter
            implements Runnable, ViewTreeObserver.OnPreDrawListener, View.OnClickListener {
        HashMap<String,ContactInfo> mContactInfo;
        private final LinkedList<CallerInfoQuery> mRequests;
        private volatile boolean mDone;
        private boolean mLoading = true;
        ViewTreeObserver.OnPreDrawListener mPreDrawListener;
        private static final int REDRAW = 1;
        private static final int START_THREAD = 2;
        private boolean mFirst;
        private Thread mCallerIdThread;

        private CharSequence[] mLabelArray;

        private Drawable mDrawableIncoming;
        private Drawable mDrawableOutgoing;
        private Drawable mDrawableMissed;

        /**
         * Reusable char array buffers.
         */
        private CharArrayBuffer mBuffer1 = new CharArrayBuffer(128);
        private CharArrayBuffer mBuffer2 = new CharArrayBuffer(128);

        public void onClick(View view) {
            String number = (String) view.getTag();
            if (!TextUtils.isEmpty(number)) {
                // Here, "number" can either be a PSTN phone number or a
                // SIP address.  So turn it into either a tel: URI or a
                // sip: URI, as appropriate.
                Uri callUri;
                if (PhoneNumberUtils.isUriNumber(number)) {
                    callUri = Uri.fromParts("sip", number, null);
                } else {
                    callUri = Uri.fromParts("tel", number, null);
                }
                startActivity(new Intent(Intent.ACTION_CALL_PRIVILEGED, callUri));
            }
        }

        public boolean onPreDraw() {
            if (mFirst) {
                mHandler.sendEmptyMessageDelayed(START_THREAD, 1000);
                mFirst = false;
            }
            return true;
        }

        private Handler mHandler = new Handler() {
            @Override
            public void handleMessage(Message msg) {
                switch (msg.what) {
                    case REDRAW:
                        notifyDataSetChanged();
                        break;
                    case START_THREAD:
                        startRequestProcessing();
                        break;
                }
            }
        };

        public RecentCallsAdapter() {
            super(RecentCallsListActivity.this);

            mContactInfo = new HashMap<String,ContactInfo>();
            mRequests = new LinkedList<CallerInfoQuery>();
            mPreDrawListener = null;

            mDrawableIncoming = getResources().getDrawable(
                    R.drawable.ic_call_log_list_incoming_call);
            mDrawableOutgoing = getResources().getDrawable(
                    R.drawable.ic_call_log_list_outgoing_call);
            mDrawableMissed = getResources().getDrawable(
                    R.drawable.ic_call_log_list_missed_call);
            mLabelArray = getResources().getTextArray(com.android.internal.R.array.phoneTypes);
        }

        /**
         * Requery on background thread when {@link Cursor} changes.
         */
        @Override
        protected void onContentChanged() {
            // Start async requery
            startQuery();
        }

        void setLoading(boolean loading) {
            mLoading = loading;
        }

        @Override
        public boolean isEmpty() {
            if (mLoading) {
                // We don't want the empty state to show when loading.
                return false;
            } else {
                return super.isEmpty();
            }
        }

        public ContactInfo getContactInfo(String number) {
            return mContactInfo.get(number);
        }

        public void startRequestProcessing() {
            mDone = false;
            mCallerIdThread = new Thread(this);
            mCallerIdThread.setPriority(Thread.MIN_PRIORITY);
            mCallerIdThread.start();
        }

        public void stopRequestProcessing() {
            mDone = true;
            if (mCallerIdThread != null) mCallerIdThread.interrupt();
        }

        public void clearCache() {
            synchronized (mContactInfo) {
                mContactInfo.clear();
            }
        }

        private void updateCallLog(CallerInfoQuery ciq, ContactInfo ci) {
            // Check if they are different. If not, don't update.
            if (TextUtils.equals(ciq.name, ci.name)
                    && TextUtils.equals(ciq.numberLabel, ci.label)
                    && ciq.numberType == ci.type) {
                return;
            }
            ContentValues values = new ContentValues(3);
            values.put(Calls.CACHED_NAME, ci.name);
            values.put(Calls.CACHED_NUMBER_TYPE, ci.type);
            values.put(Calls.CACHED_NUMBER_LABEL, ci.label);

            try {
                RecentCallsListActivity.this.getContentResolver().update(Calls.CONTENT_URI, values,
                        Calls.NUMBER + "='" + ciq.number + "'", null);
            } catch (SQLiteDiskIOException e) {
                Log.w(TAG, "Exception while updating call info", e);
            } catch (SQLiteFullException e) {
                Log.w(TAG, "Exception while updating call info", e);
            } catch (SQLiteDatabaseCorruptException e) {
                Log.w(TAG, "Exception while updating call info", e);
            }
        }

        private void enqueueRequest(String number, int position,
                String name, int numberType, String numberLabel) {
            CallerInfoQuery ciq = new CallerInfoQuery();
            ciq.number = number;
            ciq.position = position;
            ciq.name = name;
            ciq.numberType = numberType;
            ciq.numberLabel = numberLabel;
            synchronized (mRequests) {
                mRequests.add(ciq);
                mRequests.notifyAll();
            }
        }

        private boolean queryContactInfo(CallerInfoQuery ciq) {
            // First check if there was a prior request for the same number
            // that was already satisfied
            ContactInfo info = mContactInfo.get(ciq.number);
            boolean needNotify = false;
            if (info != null && info != ContactInfo.EMPTY) {
                return true;
            } else {
<<<<<<< HEAD
                Cursor phonesCursor =
                    RecentCallsListActivity.this.getContentResolver().query(
                            Uri.withAppendedPath(PhoneLookup.CONTENT_FILTER_URI,
                                    Uri.encode(ciq.number)),
                    PHONES_PROJECTION, null, null, null);
                if (phonesCursor != null) {
                    if (phonesCursor.moveToFirst()) {
                        info = new ContactInfo();
                        info.personId = phonesCursor.getLong(PERSON_ID_COLUMN_INDEX);
                        info.name = phonesCursor.getString(NAME_COLUMN_INDEX);
                        info.type = phonesCursor.getInt(PHONE_TYPE_COLUMN_INDEX);
                        info.label = phonesCursor.getString(LABEL_COLUMN_INDEX);
                        info.number = phonesCursor.getString(MATCHED_NUMBER_COLUMN_INDEX);
                        info.normalizedNumber =
                                phonesCursor.getString(NORMALIZED_NUMBER_COLUMN_INDEX);
                        // New incoming phone number invalidates our formatted
                        // cache. Any cache fills happen only on the GUI thread.
                        info.formattedNumber = null;

                        mContactInfo.put(ciq.number, info);
                        // Inform list to update this item, if in view
                        needNotify = true;
=======
                // Ok, do a fresh Contacts lookup for ciq.number.
                boolean infoUpdated = false;

                if (PhoneNumberUtils.isUriNumber(ciq.number)) {
                    // This "number" is really a SIP address.

                    // TODO: This code is duplicated from the
                    // CallerInfoAsyncQuery class.  To avoid that, could the
                    // code here just use CallerInfoAsyncQuery, rather than
                    // manually running ContentResolver.query() itself?

                    // We look up SIP addresses directly in the Data table:
                    Uri contactRef = Data.CONTENT_URI;

                    // Note Data.DATA1 and SipAddress.SIP_ADDRESS are equivalent.
                    //
                    // Also note we use "upper(data1)" in the WHERE clause, and
                    // uppercase the incoming SIP address, in order to do a
                    // case-insensitive match.
                    //
                    // TODO: May also need to normalize by adding "sip:" as a
                    // prefix, if we start storing SIP addresses that way in the
                    // database.
                    String selection = "upper(" + Data.DATA1 + ")=?"
                            + " AND "
                            + Data.MIMETYPE + "='" + SipAddress.CONTENT_ITEM_TYPE + "'";
                    String[] selectionArgs = new String[] { ciq.number.toUpperCase() };

                    Cursor dataTableCursor =
                            RecentCallsListActivity.this.getContentResolver().query(
                                    contactRef,
                                    null,  // projection
                                    selection,  // selection
                                    selectionArgs,  // selectionArgs
                                    null);  // sortOrder

                    if (dataTableCursor != null) {
                        if (dataTableCursor.moveToFirst()) {
                            info = new ContactInfo();

                            // TODO: we could slightly speed this up using an
                            // explicit projection (and thus not have to do
                            // those getColumnIndex() calls) but the benefit is
                            // very minimal.

                            // Note the Data.CONTACT_ID column here is
                            // equivalent to the PERSON_ID_COLUMN_INDEX column
                            // we use with "phonesCursor" below.
                            info.personId = dataTableCursor.getLong(
                                    dataTableCursor.getColumnIndex(Data.CONTACT_ID));
                            info.name = dataTableCursor.getString(
                                    dataTableCursor.getColumnIndex(Data.DISPLAY_NAME));
                            // "type" and "label" are currently unused for SIP addresses
                            info.type = SipAddress.TYPE_OTHER;
                            info.label = null;

                            // And "number" is the SIP address.
                            // Note Data.DATA1 and SipAddress.SIP_ADDRESS are equivalent.
                            info.number = dataTableCursor.getString(
                                    dataTableCursor.getColumnIndex(Data.DATA1));

                            infoUpdated = true;
                        }
                        dataTableCursor.close();
>>>>>>> a2feb032
                    }
                } else {
                    // "number" is a regular phone number, so use the
                    // PhoneLookup table:
                    Cursor phonesCursor =
                            RecentCallsListActivity.this.getContentResolver().query(
                                Uri.withAppendedPath(PhoneLookup.CONTENT_FILTER_URI,
                                                     Uri.encode(ciq.number)),
                                PHONES_PROJECTION, null, null, null);
                    if (phonesCursor != null) {
                        if (phonesCursor.moveToFirst()) {
                            info = new ContactInfo();
                            info.personId = phonesCursor.getLong(PERSON_ID_COLUMN_INDEX);
                            info.name = phonesCursor.getString(NAME_COLUMN_INDEX);
                            info.type = phonesCursor.getInt(PHONE_TYPE_COLUMN_INDEX);
                            info.label = phonesCursor.getString(LABEL_COLUMN_INDEX);
                            info.number = phonesCursor.getString(MATCHED_NUMBER_COLUMN_INDEX);

                            infoUpdated = true;
                        }
                        phonesCursor.close();
                    }
                }

                if (infoUpdated) {
                    // New incoming phone number invalidates our formatted
                    // cache. Any cache fills happen only on the GUI thread.
                    info.formattedNumber = null;

                    mContactInfo.put(ciq.number, info);

                    // Inform list to update this item, if in view
                    needNotify = true;
                }
            }
            if (info != null) {
                updateCallLog(ciq, info);
            }
            return needNotify;
        }

        /*
         * Handles requests for contact name and number type
         * @see java.lang.Runnable#run()
         */
        public void run() {
            boolean needNotify = false;
            while (!mDone) {
                CallerInfoQuery ciq = null;
                synchronized (mRequests) {
                    if (!mRequests.isEmpty()) {
                        ciq = mRequests.removeFirst();
                    } else {
                        if (needNotify) {
                            needNotify = false;
                            mHandler.sendEmptyMessage(REDRAW);
                        }
                        try {
                            mRequests.wait(1000);
                        } catch (InterruptedException ie) {
                            // Ignore and continue processing requests
                        }
                    }
                }
                if (ciq != null && queryContactInfo(ciq)) {
                    needNotify = true;
                }
            }
        }

        @Override
        protected void addGroups(Cursor cursor) {

            int count = cursor.getCount();
            if (count == 0) {
                return;
            }

            int groupItemCount = 1;

            CharArrayBuffer currentValue = mBuffer1;
            CharArrayBuffer value = mBuffer2;
            cursor.moveToFirst();
            cursor.copyStringToBuffer(NUMBER_COLUMN_INDEX, currentValue);
            int currentCallType = cursor.getInt(CALL_TYPE_COLUMN_INDEX);
            for (int i = 1; i < count; i++) {
                cursor.moveToNext();
                cursor.copyStringToBuffer(NUMBER_COLUMN_INDEX, value);
                boolean sameNumber = equalPhoneNumbers(value, currentValue);

                // Group adjacent calls with the same number. Make an exception
                // for the latest item if it was a missed call.  We don't want
                // a missed call to be hidden inside a group.
                if (sameNumber && currentCallType != Calls.MISSED_TYPE) {
                    groupItemCount++;
                } else {
                    if (groupItemCount > 1) {
                        addGroup(i - groupItemCount, groupItemCount, false);
                    }

                    groupItemCount = 1;

                    // Swap buffers
                    CharArrayBuffer temp = currentValue;
                    currentValue = value;
                    value = temp;

                    // If we have just examined a row following a missed call, make
                    // sure that it is grouped with subsequent calls from the same number
                    // even if it was also missed.
                    if (sameNumber && currentCallType == Calls.MISSED_TYPE) {
                        currentCallType = 0;       // "not a missed call"
                    } else {
                        currentCallType = cursor.getInt(CALL_TYPE_COLUMN_INDEX);
                    }
                }
            }
            if (groupItemCount > 1) {
                addGroup(count - groupItemCount, groupItemCount, false);
            }
        }

        protected boolean equalPhoneNumbers(CharArrayBuffer buffer1, CharArrayBuffer buffer2) {

            // TODO add PhoneNumberUtils.compare(CharSequence, CharSequence) to avoid
            // string allocation
            return PhoneNumberUtils.compare(new String(buffer1.data, 0, buffer1.sizeCopied),
                    new String(buffer2.data, 0, buffer2.sizeCopied));
        }


        @Override
        protected View newStandAloneView(Context context, ViewGroup parent) {
            LayoutInflater inflater =
                    (LayoutInflater)context.getSystemService(Context.LAYOUT_INFLATER_SERVICE);
            View view = inflater.inflate(R.layout.recent_calls_list_item, parent, false);
            findAndCacheViews(view);
            return view;
        }

        @Override
        protected void bindStandAloneView(View view, Context context, Cursor cursor) {
            bindView(context, view, cursor);
        }

        @Override
        protected View newChildView(Context context, ViewGroup parent) {
            LayoutInflater inflater =
                    (LayoutInflater)context.getSystemService(Context.LAYOUT_INFLATER_SERVICE);
            View view = inflater.inflate(R.layout.recent_calls_list_child_item, parent, false);
            findAndCacheViews(view);
            return view;
        }

        @Override
        protected void bindChildView(View view, Context context, Cursor cursor) {
            bindView(context, view, cursor);
        }

        @Override
        protected View newGroupView(Context context, ViewGroup parent) {
            LayoutInflater inflater =
                    (LayoutInflater)context.getSystemService(Context.LAYOUT_INFLATER_SERVICE);
            View view = inflater.inflate(R.layout.recent_calls_list_group_item, parent, false);
            findAndCacheViews(view);
            return view;
        }

        @Override
        protected void bindGroupView(View view, Context context, Cursor cursor, int groupSize,
                boolean expanded) {
            final RecentCallsListItemViews views = (RecentCallsListItemViews) view.getTag();
            int groupIndicator = expanded
                    ? com.android.internal.R.drawable.expander_ic_maximized
                    : com.android.internal.R.drawable.expander_ic_minimized;
            views.groupIndicator.setImageResource(groupIndicator);
            views.groupSize.setText("(" + groupSize + ")");
            bindView(context, view, cursor);
        }

        private void findAndCacheViews(View view) {

            // Get the views to bind to
            RecentCallsListItemViews views = new RecentCallsListItemViews();
            views.line1View = (TextView) view.findViewById(R.id.line1);
            views.labelView = (TextView) view.findViewById(R.id.label);
            views.numberView = (TextView) view.findViewById(R.id.number);
            views.dateView = (TextView) view.findViewById(R.id.date);
            views.iconView = (ImageView) view.findViewById(R.id.call_type_icon);
            views.callView = view.findViewById(R.id.call_icon);
            views.callView.setOnClickListener(this);
            views.groupIndicator = (ImageView) view.findViewById(R.id.groupIndicator);
            views.groupSize = (TextView) view.findViewById(R.id.groupSize);
            view.setTag(views);
        }

        public void bindView(Context context, View view, Cursor c) {
            final RecentCallsListItemViews views = (RecentCallsListItemViews) view.getTag();

            String number = c.getString(NUMBER_COLUMN_INDEX);
            String formattedNumber = null;
            String callerName = c.getString(CALLER_NAME_COLUMN_INDEX);
            int callerNumberType = c.getInt(CALLER_NUMBERTYPE_COLUMN_INDEX);
            String callerNumberLabel = c.getString(CALLER_NUMBERLABEL_COLUMN_INDEX);
            String countryIso = c.getString(COUNTRY_ISO_COLUMN_INDEX);
            // Store away the number so we can call it directly if you click on the call icon
            views.callView.setTag(number);

            // Lookup contacts with this number
            ContactInfo info = mContactInfo.get(number);
            if (info == null) {
                // Mark it as empty and queue up a request to find the name
                // The db request should happen on a non-UI thread
                info = ContactInfo.EMPTY;
                mContactInfo.put(number, info);
                enqueueRequest(number, c.getPosition(),
                        callerName, callerNumberType, callerNumberLabel);
            } else if (info != ContactInfo.EMPTY) { // Has been queried
                // Check if any data is different from the data cached in the
                // calls db. If so, queue the request so that we can update
                // the calls db.
                if (!TextUtils.equals(info.name, callerName)
                        || info.type != callerNumberType
                        || !TextUtils.equals(info.label, callerNumberLabel)) {
                    // Something is amiss, so sync up.
                    enqueueRequest(number, c.getPosition(),
                            callerName, callerNumberType, callerNumberLabel);
                }

                // Format and cache phone number for found contact
                if (info.formattedNumber == null) {
                    info.formattedNumber =
                            formatPhoneNumber(info.number, info.normalizedNumber, countryIso);
                }
                formattedNumber = info.formattedNumber;
            }

            String name = info.name;
            int ntype = info.type;
            String label = info.label;
            // If there's no name cached in our hashmap, but there's one in the
            // calls db, use the one in the calls db. Otherwise the name in our
            // hashmap is more recent, so it has precedence.
            if (TextUtils.isEmpty(name) && !TextUtils.isEmpty(callerName)) {
                name = callerName;
                ntype = callerNumberType;
                label = callerNumberLabel;

                // Format the cached call_log phone number
                formattedNumber = formatPhoneNumber(number, null, countryIso);
            }
            // Set the text lines and call icon.
            // Assumes the call back feature is on most of the
            // time. For private and unknown numbers: hide it.
            views.callView.setVisibility(View.VISIBLE);

            if (!TextUtils.isEmpty(name)) {
                views.line1View.setText(name);
                views.labelView.setVisibility(View.VISIBLE);

                // "type" and "label" are currently unused for SIP addresses.
                CharSequence numberLabel = null;
                if (!PhoneNumberUtils.isUriNumber(number)) {
                    numberLabel = Phone.getDisplayLabel(context, ntype, label,
                            mLabelArray);
                }
                views.numberView.setVisibility(View.VISIBLE);
                views.numberView.setText(formattedNumber);
                if (!TextUtils.isEmpty(numberLabel)) {
                    views.labelView.setText(numberLabel);
                    views.labelView.setVisibility(View.VISIBLE);
                } else {
                    views.labelView.setVisibility(View.GONE);
                }
            } else {
                if (number.equals(CallerInfo.UNKNOWN_NUMBER)) {
                    number = getString(R.string.unknown);
                    views.callView.setVisibility(View.INVISIBLE);
                } else if (number.equals(CallerInfo.PRIVATE_NUMBER)) {
                    number = getString(R.string.private_num);
                    views.callView.setVisibility(View.INVISIBLE);
                } else if (number.equals(CallerInfo.PAYPHONE_NUMBER)) {
                    number = getString(R.string.payphone);
                } else if (PhoneNumberUtils.extractNetworkPortion(number)
                                .equals(mVoiceMailNumber)) {
                    number = getString(R.string.voicemail);
                } else {
                    // Just a raw number, and no cache, so format it nicely
                    number = formatPhoneNumber(number, null, countryIso);
                }

                views.line1View.setText(number);
                views.numberView.setVisibility(View.GONE);
                views.labelView.setVisibility(View.GONE);
            }

            long date = c.getLong(DATE_COLUMN_INDEX);

            // Set the date/time field by mixing relative and absolute times.
            int flags = DateUtils.FORMAT_ABBREV_RELATIVE;

            views.dateView.setText(DateUtils.getRelativeTimeSpanString(date,
                    System.currentTimeMillis(), DateUtils.MINUTE_IN_MILLIS, flags));

            if (views.iconView != null) {
                int type = c.getInt(CALL_TYPE_COLUMN_INDEX);
                // Set the icon
                switch (type) {
                    case Calls.INCOMING_TYPE:
                        views.iconView.setImageDrawable(mDrawableIncoming);
                        break;

                    case Calls.OUTGOING_TYPE:
                        views.iconView.setImageDrawable(mDrawableOutgoing);
                        break;

                    case Calls.MISSED_TYPE:
                        views.iconView.setImageDrawable(mDrawableMissed);
                        break;
                }
            }

            // Listen for the first draw
            if (mPreDrawListener == null) {
                mFirst = true;
                mPreDrawListener = this;
                view.getViewTreeObserver().addOnPreDrawListener(this);
            }
        }
    }

    private static final class QueryHandler extends AsyncQueryHandler {
        private final WeakReference<RecentCallsListActivity> mActivity;

        /**
         * Simple handler that wraps background calls to catch
         * {@link SQLiteException}, such as when the disk is full.
         */
        protected class CatchingWorkerHandler extends AsyncQueryHandler.WorkerHandler {
            public CatchingWorkerHandler(Looper looper) {
                super(looper);
            }

            @Override
            public void handleMessage(Message msg) {
                try {
                    // Perform same query while catching any exceptions
                    super.handleMessage(msg);
                } catch (SQLiteDiskIOException e) {
                    Log.w(TAG, "Exception on background worker thread", e);
                } catch (SQLiteFullException e) {
                    Log.w(TAG, "Exception on background worker thread", e);
                } catch (SQLiteDatabaseCorruptException e) {
                    Log.w(TAG, "Exception on background worker thread", e);
                }
            }
        }

        @Override
        protected Handler createHandler(Looper looper) {
            // Provide our special handler that catches exceptions
            return new CatchingWorkerHandler(looper);
        }

        public QueryHandler(Context context) {
            super(context.getContentResolver());
            mActivity = new WeakReference<RecentCallsListActivity>(
                    (RecentCallsListActivity) context);
        }

        @Override
        protected void onQueryComplete(int token, Object cookie, Cursor cursor) {
            final RecentCallsListActivity activity = mActivity.get();
            if (activity != null && !activity.isFinishing()) {
                final RecentCallsListActivity.RecentCallsAdapter callsAdapter = activity.mAdapter;
                callsAdapter.setLoading(false);
                callsAdapter.changeCursor(cursor);
            } else {
                cursor.close();
            }
        }
    }

    @Override
    protected void onCreate(Bundle state) {
        super.onCreate(state);

        setContentView(R.layout.recent_calls);

        // Typing here goes to the dialer
        setDefaultKeyMode(DEFAULT_KEYS_DIALER);

        mAdapter = new RecentCallsAdapter();
        getListView().setOnCreateContextMenuListener(this);
        setListAdapter(mAdapter);

        mVoiceMailNumber = ((TelephonyManager)getSystemService(Context.TELEPHONY_SERVICE))
                .getVoiceMailNumber();
        mQueryHandler = new QueryHandler(this);

        mCurrentCountryIso = ContactsUtils.getCurrentCountryIso(this);
    }

    @Override
    protected void onResume() {
        // The adapter caches looked up numbers, clear it so they will get
        // looked up again.
        if (mAdapter != null) {
            mAdapter.clearCache();
        }

        startQuery();
        resetNewCallsFlag();

        super.onResume();

        mAdapter.mPreDrawListener = null; // Let it restart the thread after next draw
    }

    @Override
    protected void onPause() {
        super.onPause();

        // Kill the requests thread
        mAdapter.stopRequestProcessing();
    }

    @Override
    protected void onDestroy() {
        super.onDestroy();
        mAdapter.stopRequestProcessing();
        mAdapter.changeCursor(null);
    }

    @Override
    public void onWindowFocusChanged(boolean hasFocus) {
        super.onWindowFocusChanged(hasFocus);

        // Clear notifications only when window gains focus.  This activity won't
        // immediately receive focus if the keyguard screen is above it.
        if (hasFocus) {
            try {
                ITelephony iTelephony =
                        ITelephony.Stub.asInterface(ServiceManager.getService("phone"));
                if (iTelephony != null) {
                    iTelephony.cancelMissedCallsNotification();
                } else {
                    Log.w(TAG, "Telephony service is null, can't call " +
                            "cancelMissedCallsNotification");
                }
            } catch (RemoteException e) {
                Log.e(TAG, "Failed to clear missed calls notification due to remote exception");
            }
        }
    }

    /**
     * Format the given phone number
     *
     * @param number the number to be formatted.
     * @param normalizedNumber the normalized number of the given number.
     * @param countryIso the ISO 3166-1 two letters country code, the country's
     *        convention will be used to format the number if the normalized
     *        phone is null.
     *
     * @return the formatted number, or the given number if it was formatted.
     */
    private String formatPhoneNumber(String number, String normalizedNumber, String countryIso) {
        if (TextUtils.isEmpty(number)) {
            return "";
        }
<<<<<<< HEAD
        if (TextUtils.isEmpty(countryIso)) {
            countryIso = mCurrentCountryIso;
=======

        // If "number" is really a SIP address, don't try to do any formatting at all.
        if (PhoneNumberUtils.isUriNumber(number)) {
            return number;
        }

        // Cache formatting type if not already present
        if (sFormattingType == FORMATTING_TYPE_INVALID) {
            sFormattingType = PhoneNumberUtils.getFormatTypeForLocale(Locale.getDefault());
>>>>>>> a2feb032
        }
        return PhoneNumberUtils.formatNumber(number, normalizedNumber, countryIso);
    }

    private void resetNewCallsFlag() {
        // Mark all "new" missed calls as not new anymore
        StringBuilder where = new StringBuilder("type=");
        where.append(Calls.MISSED_TYPE);
        where.append(" AND new=1");

        ContentValues values = new ContentValues(1);
        values.put(Calls.NEW, "0");
        mQueryHandler.startUpdate(UPDATE_TOKEN, null, Calls.CONTENT_URI,
                values, where.toString(), null);
    }

    private void startQuery() {
        mAdapter.setLoading(true);

        // Cancel any pending queries
        mQueryHandler.cancelOperation(QUERY_TOKEN);
        mQueryHandler.startQuery(QUERY_TOKEN, null, Calls.CONTENT_URI,
                CALL_LOG_PROJECTION, null, null, Calls.DEFAULT_SORT_ORDER);
    }

    @Override
    public boolean onCreateOptionsMenu(Menu menu) {
        menu.add(0, MENU_ITEM_DELETE_ALL, 0, R.string.recentCalls_deleteAll)
                .setIcon(android.R.drawable.ic_menu_close_clear_cancel);
        return true;
    }

    @Override
    public void onCreateContextMenu(ContextMenu menu, View view, ContextMenuInfo menuInfoIn) {
        AdapterView.AdapterContextMenuInfo menuInfo;
        try {
             menuInfo = (AdapterView.AdapterContextMenuInfo) menuInfoIn;
        } catch (ClassCastException e) {
            Log.e(TAG, "bad menuInfoIn", e);
            return;
        }

        Cursor cursor = (Cursor) mAdapter.getItem(menuInfo.position);

        String number = cursor.getString(NUMBER_COLUMN_INDEX);
        Uri numberUri = null;
        boolean isVoicemail = false;
        boolean isSipNumber = false;
        if (number.equals(CallerInfo.UNKNOWN_NUMBER)) {
            number = getString(R.string.unknown);
        } else if (number.equals(CallerInfo.PRIVATE_NUMBER)) {
            number = getString(R.string.private_num);
        } else if (number.equals(CallerInfo.PAYPHONE_NUMBER)) {
            number = getString(R.string.payphone);
        } else if (PhoneNumberUtils.extractNetworkPortion(number).equals(mVoiceMailNumber)) {
            number = getString(R.string.voicemail);
            numberUri = Uri.parse("voicemail:x");
            isVoicemail = true;
        } else if (PhoneNumberUtils.isUriNumber(number)) {
            numberUri = Uri.fromParts("sip", number, null);
            isSipNumber = true;
        } else {
            numberUri = Uri.fromParts("tel", number, null);
        }

        ContactInfo info = mAdapter.getContactInfo(number);
        boolean contactInfoPresent = (info != null && info != ContactInfo.EMPTY);
        if (contactInfoPresent) {
            menu.setHeaderTitle(info.name);
        } else {
            menu.setHeaderTitle(number);
        }

        if (numberUri != null) {
            Intent intent = new Intent(Intent.ACTION_CALL_PRIVILEGED, numberUri);
            menu.add(0, 0, 0, getResources().getString(R.string.recentCalls_callNumber, number))
                    .setIntent(intent);
        }

        if (contactInfoPresent) {
            menu.add(0, 0, 0, R.string.menu_viewContact)
                    .setIntent(new Intent(Intent.ACTION_VIEW,
                            ContentUris.withAppendedId(Contacts.CONTENT_URI, info.personId)));
        }

        if (numberUri != null && !isVoicemail && !isSipNumber) {
            menu.add(0, 0, 0, R.string.recentCalls_editNumberBeforeCall)
                    .setIntent(new Intent(Intent.ACTION_DIAL, numberUri));
            menu.add(0, 0, 0, R.string.menu_sendTextMessage)
                    .setIntent(new Intent(Intent.ACTION_SENDTO,
                            Uri.fromParts("sms", number, null)));
        }

        // "Add to contacts" item, if this entry isn't already associated with a contact
        if (!contactInfoPresent && numberUri != null && !isVoicemail && !isSipNumber) {
            // TODO: This item is currently disabled for SIP addresses, because
            // the Insert.PHONE extra only works correctly for PSTN numbers.
            //
            // To fix this for SIP addresses, we need to:
            // - define ContactsContract.Intents.Insert.SIP_ADDRESS, and use it here if
            //   the current number is a SIP address
            // - update the contacts UI code to handle Insert.SIP_ADDRESS by
            //   updating the SipAddress field
            // and then we can remove the "!isSipNumber" check above.

            Intent intent = new Intent(Intent.ACTION_INSERT_OR_EDIT);
            intent.setType(Contacts.CONTENT_ITEM_TYPE);
            intent.putExtra(Insert.PHONE, number);
            menu.add(0, 0, 0, R.string.recentCalls_addToContact)
                    .setIntent(intent);
        }
        menu.add(0, MENU_ITEM_DELETE, 0, R.string.recentCalls_removeFromRecentList);
    }

    @Override
    protected Dialog onCreateDialog(int id, Bundle args) {
        switch (id) {
            case DIALOG_CONFIRM_DELETE_ALL:
                return new AlertDialog.Builder(this)
                    .setTitle(R.string.clearCallLogConfirmation_title)
                    .setIcon(android.R.drawable.ic_dialog_alert)
                    .setMessage(R.string.clearCallLogConfirmation)
                    .setNegativeButton(android.R.string.cancel, null)
                    .setPositiveButton(android.R.string.ok, new OnClickListener() {
                        public void onClick(DialogInterface dialog, int which) {
                            getContentResolver().delete(Calls.CONTENT_URI, null, null);
                            // TODO The change notification should do this automatically, but it
                            // isn't working right now. Remove this when the change notification
                            // is working properly.
                            startQuery();
                        }
                    })
                    .setCancelable(false)
                    .create();
        }
        return null;
    }

    @Override
    public boolean onOptionsItemSelected(MenuItem item) {
        switch (item.getItemId()) {
            case MENU_ITEM_DELETE_ALL: {
                showDialog(DIALOG_CONFIRM_DELETE_ALL);
                return true;
            }

            case MENU_ITEM_VIEW_CONTACTS: {
                Intent intent = new Intent(Intent.ACTION_VIEW, Contacts.CONTENT_URI);
                intent.setFlags(Intent.FLAG_ACTIVITY_NEW_TASK);
                startActivity(intent);
                return true;
            }
        }
        return super.onOptionsItemSelected(item);
    }

    @Override
    public boolean onContextItemSelected(MenuItem item) {
        // Convert the menu info to the proper type
        AdapterView.AdapterContextMenuInfo menuInfo;
        try {
             menuInfo = (AdapterView.AdapterContextMenuInfo) item.getMenuInfo();
        } catch (ClassCastException e) {
            Log.e(TAG, "bad menuInfoIn", e);
            return false;
        }

        switch (item.getItemId()) {
            case MENU_ITEM_DELETE: {
                Cursor cursor = (Cursor)mAdapter.getItem(menuInfo.position);
                int groupSize = 1;
                if (mAdapter.isGroupHeader(menuInfo.position)) {
                    groupSize = mAdapter.getGroupSize(menuInfo.position);
                }

                StringBuilder sb = new StringBuilder();
                for (int i = 0; i < groupSize; i++) {
                    if (i != 0) {
                        sb.append(",");
                        cursor.moveToNext();
                    }
                    long id = cursor.getLong(ID_COLUMN_INDEX);
                    sb.append(id);
                }

                getContentResolver().delete(Calls.CONTENT_URI, Calls._ID + " IN (" + sb + ")",
                        null);
            }
        }
        return super.onContextItemSelected(item);
    }

    @Override
    public boolean onKeyDown(int keyCode, KeyEvent event) {
        switch (keyCode) {
            case KeyEvent.KEYCODE_CALL: {
                long callPressDiff = SystemClock.uptimeMillis() - event.getDownTime();
                if (callPressDiff >= ViewConfiguration.getLongPressTimeout()) {
                    // Launch voice dialer
                    Intent intent = new Intent(Intent.ACTION_VOICE_COMMAND);
                    intent.setFlags(Intent.FLAG_ACTIVITY_NEW_TASK);
                    try {
                        startActivity(intent);
                    } catch (ActivityNotFoundException e) {
                    }
                    return true;
                }
            }
        }
        return super.onKeyDown(keyCode, event);
    }

    @Override
    public boolean onKeyUp(int keyCode, KeyEvent event) {
        switch (keyCode) {
            case KeyEvent.KEYCODE_CALL:
                try {
                    ITelephony phone = ITelephony.Stub.asInterface(
                            ServiceManager.checkService("phone"));
                    if (phone != null && !phone.isIdle()) {
                        // Let the super class handle it
                        break;
                    }
                } catch (RemoteException re) {
                    // Fall through and try to call the contact
                }

                callEntry(getListView().getSelectedItemPosition());
                return true;
        }
        return super.onKeyUp(keyCode, event);
    }

    /*
     * Get the number from the Contacts, if available, since sometimes
     * the number provided by caller id may not be formatted properly
     * depending on the carrier (roaming) in use at the time of the
     * incoming call.
     * Logic : If the caller-id number starts with a "+", use it
     *         Else if the number in the contacts starts with a "+", use that one
     *         Else if the number in the contacts is longer, use that one
     */
    private String getBetterNumberFromContacts(String number) {
        String matchingNumber = null;
        // Look in the cache first. If it's not found then query the Phones db
        ContactInfo ci = mAdapter.mContactInfo.get(number);
        if (ci != null && ci != ContactInfo.EMPTY) {
            matchingNumber = ci.number;
        } else {
            try {
                Cursor phonesCursor =
                    RecentCallsListActivity.this.getContentResolver().query(
                            Uri.withAppendedPath(PhoneLookup.CONTENT_FILTER_URI,
                                    number),
                    PHONES_PROJECTION, null, null, null);
                if (phonesCursor != null) {
                    if (phonesCursor.moveToFirst()) {
                        matchingNumber = phonesCursor.getString(MATCHED_NUMBER_COLUMN_INDEX);
                    }
                    phonesCursor.close();
                }
            } catch (Exception e) {
                // Use the number from the call log
            }
        }
        if (!TextUtils.isEmpty(matchingNumber) &&
                (matchingNumber.startsWith("+")
                        || matchingNumber.length() > number.length())) {
            number = matchingNumber;
        }
        return number;
    }

    private void callEntry(int position) {
        if (position < 0) {
            // In touch mode you may often not have something selected, so
            // just call the first entry to make sure that [send] [send] calls the
            // most recent entry.
            position = 0;
        }
        final Cursor cursor = (Cursor)mAdapter.getItem(position);
        if (cursor != null) {
            String number = cursor.getString(NUMBER_COLUMN_INDEX);
            if (TextUtils.isEmpty(number)
                    || number.equals(CallerInfo.UNKNOWN_NUMBER)
                    || number.equals(CallerInfo.PRIVATE_NUMBER)
                    || number.equals(CallerInfo.PAYPHONE_NUMBER)) {
                // This number can't be called, do nothing
                return;
            }
            Intent intent;
            // If "number" is really a SIP address, construct a sip: URI.
            if (PhoneNumberUtils.isUriNumber(number)) {
                intent = new Intent(Intent.ACTION_CALL_PRIVILEGED,
                                    Uri.fromParts("sip", number, null));
            } else {
                // We're calling a regular PSTN phone number.
                // Construct a tel: URI, but do some other possible cleanup first.
                int callType = cursor.getInt(CALL_TYPE_COLUMN_INDEX);
                if (!number.startsWith("+") &&
                       (callType == Calls.INCOMING_TYPE
                                || callType == Calls.MISSED_TYPE)) {
                    // If the caller-id matches a contact with a better qualified number, use it
                    number = getBetterNumberFromContacts(number);
                }
                intent = new Intent(Intent.ACTION_CALL_PRIVILEGED,
                                    Uri.fromParts("tel", number, null));
            }
            intent.setFlags(
                    Intent.FLAG_ACTIVITY_NEW_TASK | Intent.FLAG_ACTIVITY_EXCLUDE_FROM_RECENTS);
            startActivity(intent);
        }
    }

    @Override
    protected void onListItemClick(ListView l, View v, int position, long id) {
        if (mAdapter.isGroupHeader(position)) {
            mAdapter.toggleGroup(position);
        } else {
            Intent intent = new Intent(this, CallDetailActivity.class);
            intent.setData(ContentUris.withAppendedId(CallLog.Calls.CONTENT_URI, id));
            startActivity(intent);
        }
    }

    @Override
    public void startSearch(String initialQuery, boolean selectInitialQuery, Bundle appSearchData,
            boolean globalSearch) {
        if (globalSearch) {
            super.startSearch(initialQuery, selectInitialQuery, appSearchData, globalSearch);
        } else {
            ContactsSearchManager.startSearch(this, initialQuery);
        }
    }
}<|MERGE_RESOLUTION|>--- conflicted
+++ resolved
@@ -337,30 +337,6 @@
             if (info != null && info != ContactInfo.EMPTY) {
                 return true;
             } else {
-<<<<<<< HEAD
-                Cursor phonesCursor =
-                    RecentCallsListActivity.this.getContentResolver().query(
-                            Uri.withAppendedPath(PhoneLookup.CONTENT_FILTER_URI,
-                                    Uri.encode(ciq.number)),
-                    PHONES_PROJECTION, null, null, null);
-                if (phonesCursor != null) {
-                    if (phonesCursor.moveToFirst()) {
-                        info = new ContactInfo();
-                        info.personId = phonesCursor.getLong(PERSON_ID_COLUMN_INDEX);
-                        info.name = phonesCursor.getString(NAME_COLUMN_INDEX);
-                        info.type = phonesCursor.getInt(PHONE_TYPE_COLUMN_INDEX);
-                        info.label = phonesCursor.getString(LABEL_COLUMN_INDEX);
-                        info.number = phonesCursor.getString(MATCHED_NUMBER_COLUMN_INDEX);
-                        info.normalizedNumber =
-                                phonesCursor.getString(NORMALIZED_NUMBER_COLUMN_INDEX);
-                        // New incoming phone number invalidates our formatted
-                        // cache. Any cache fills happen only on the GUI thread.
-                        info.formattedNumber = null;
-
-                        mContactInfo.put(ciq.number, info);
-                        // Inform list to update this item, if in view
-                        needNotify = true;
-=======
                 // Ok, do a fresh Contacts lookup for ciq.number.
                 boolean infoUpdated = false;
 
@@ -421,11 +397,11 @@
                             // Note Data.DATA1 and SipAddress.SIP_ADDRESS are equivalent.
                             info.number = dataTableCursor.getString(
                                     dataTableCursor.getColumnIndex(Data.DATA1));
+                            info.normalizedNumber = info.number;
 
                             infoUpdated = true;
                         }
                         dataTableCursor.close();
->>>>>>> a2feb032
                     }
                 } else {
                     // "number" is a regular phone number, so use the
@@ -433,7 +409,7 @@
                     Cursor phonesCursor =
                             RecentCallsListActivity.this.getContentResolver().query(
                                 Uri.withAppendedPath(PhoneLookup.CONTENT_FILTER_URI,
-                                                     Uri.encode(ciq.number)),
+                                        Uri.encode(ciq.number)),
                                 PHONES_PROJECTION, null, null, null);
                     if (phonesCursor != null) {
                         if (phonesCursor.moveToFirst()) {
@@ -443,6 +419,8 @@
                             info.type = phonesCursor.getInt(PHONE_TYPE_COLUMN_INDEX);
                             info.label = phonesCursor.getString(LABEL_COLUMN_INDEX);
                             info.number = phonesCursor.getString(MATCHED_NUMBER_COLUMN_INDEX);
+                            info.normalizedNumber =
+                                    phonesCursor.getString(NORMALIZED_NUMBER_COLUMN_INDEX);
 
                             infoUpdated = true;
                         }
@@ -897,20 +875,12 @@
         if (TextUtils.isEmpty(number)) {
             return "";
         }
-<<<<<<< HEAD
-        if (TextUtils.isEmpty(countryIso)) {
-            countryIso = mCurrentCountryIso;
-=======
-
         // If "number" is really a SIP address, don't try to do any formatting at all.
         if (PhoneNumberUtils.isUriNumber(number)) {
             return number;
         }
-
-        // Cache formatting type if not already present
-        if (sFormattingType == FORMATTING_TYPE_INVALID) {
-            sFormattingType = PhoneNumberUtils.getFormatTypeForLocale(Locale.getDefault());
->>>>>>> a2feb032
+        if (TextUtils.isEmpty(countryIso)) {
+            countryIso = mCurrentCountryIso;
         }
         return PhoneNumberUtils.formatNumber(number, normalizedNumber, countryIso);
     }
