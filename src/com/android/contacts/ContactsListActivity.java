--- conflicted
+++ resolved
@@ -2302,16 +2302,11 @@
             cache.labelView = (TextView) view.findViewById(R.id.label);
             cache.dataView = (TextView) view.findViewById(R.id.data);
             cache.presenceView = (ImageView) view.findViewById(R.id.presence);
-<<<<<<< HEAD
             cache.photoView = (QuickContactBadge) view.findViewById(R.id.photo);
-            cache.nonQuickContactPhotoView = (ImageView) view.findViewById(R.id.noQuickContactPhoto);
-=======
-            cache.photoView = (FasttrackBadgeWidget) view.findViewById(R.id.photo);
             if (cache.photoView != null) {
                 cache.photoView.setExcludeMimes(new String[] {Contacts.CONTENT_ITEM_TYPE});
             }
-            cache.nonFastTrackPhotoView = (ImageView) view.findViewById(R.id.noFastTrackphoto);
->>>>>>> cf22feef
+            cache.nonQuickContactPhotoView = (ImageView) view.findViewById(R.id.noQuickContactPhoto);
             view.setTag(cache);
 
             return view;
