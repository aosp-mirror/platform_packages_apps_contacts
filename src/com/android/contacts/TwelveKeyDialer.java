/*
 * Copyright (C) 2007 The Android Open Source Project
 *
 * Licensed under the Apache License, Version 2.0 (the "License");
 * you may not use this file except in compliance with the License.
 * You may obtain a copy of the License at
 *
 *      http://www.apache.org/licenses/LICENSE-2.0
 *
 * Unless required by applicable law or agreed to in writing, software
 * distributed under the License is distributed on an "AS IS" BASIS,
 * WITHOUT WARRANTIES OR CONDITIONS OF ANY KIND, either express or implied.
 * See the License for the specific language governing permissions and
 * limitations under the License.
 */

package com.android.contacts;

import android.app.Activity;
import android.content.ActivityNotFoundException;
import android.content.Context;
import android.content.Intent;
import android.content.res.Resources;
import android.database.Cursor;
import android.graphics.Bitmap;
import android.graphics.BitmapFactory;
import android.graphics.drawable.Drawable;
import android.media.AudioManager;
import android.media.ToneGenerator;
import android.net.Uri;
import android.os.Bundle;
import android.os.Handler;
import android.os.Message;
import android.os.RemoteException;
import android.os.ServiceManager;
import android.os.SystemClock;
import android.os.Vibrator;
import android.provider.Contacts.Intents.Insert;
import android.provider.Contacts.People;
import android.provider.Contacts.Phones;
import android.provider.Contacts.PhonesColumns;
import android.provider.Settings;
import android.telephony.PhoneNumberFormattingTextWatcher;
import android.telephony.PhoneNumberUtils;
import android.telephony.PhoneStateListener;
import android.telephony.TelephonyManager;
import android.text.Editable;
import android.text.SpannableStringBuilder;
import android.text.TextUtils;
import android.text.TextWatcher;
import android.text.method.DialerKeyListener;
import android.util.Log;
import android.view.KeyEvent;
import android.view.LayoutInflater;
import android.view.Menu;
import android.view.MenuItem;
import android.view.View;
import android.view.ViewConfiguration;
import android.view.ViewGroup;
import android.view.inputmethod.InputMethodManager;
import android.widget.AdapterView;
import android.widget.BaseAdapter;
import android.widget.EditText;
import android.widget.ImageView;
import android.widget.ListView;
import android.widget.TextView;

import com.android.internal.telephony.ITelephony;

/**
 * Dialer activity that displays the typical twelve key interface.
 */
public class TwelveKeyDialer extends Activity implements View.OnClickListener,
        View.OnLongClickListener, View.OnKeyListener,
        AdapterView.OnItemClickListener, TextWatcher {

    private static final String TAG = "TwelveKeyDialer";

<<<<<<< HEAD
    // Handler message codes
=======
>>>>>>> fb936a69
    private static final int STOP_TONE = 1;

    /** The length of DTMF tones in milliseconds */
    private static final int TONE_LENGTH_MS = 150;

    /** The DTMF tone volume relative to other sounds in the stream */
    private static final int TONE_RELATIVE_VOLUME = 50;

    private EditText mDigits;
    private View mDelete;
    private MenuItem mAddToContactMenuItem;
    private ToneGenerator mToneGenerator;
    private Object mToneGeneratorLock = new Object();
    private Drawable mDigitsBackground;
    private Drawable mDigitsEmptyBackground;
    private Drawable mDeleteBackground;
    private Drawable mDeleteEmptyBackground;
    private View mDigitsAndBackspace;
    private View mDialpad;
    private View mDialButton;
    private ListView mDialpadChooser;
    private DialpadChooserAdapter mDialpadChooserAdapter;
    //Member variables for dialpad options
    private MenuItem m2SecPauseMenuItem;
    private MenuItem mWaitMenuItem;
    private static final int MENU_ADD_CONTACTS = 1;
    private static final int MENU_2S_PAUSE = 2;
    private static final int MENU_WAIT = 3;

    // determines if we want to playback local DTMF tones.
    private boolean mDTMFToneEnabled;

<<<<<<< HEAD
    // Vibration (haptic feedback) for dialer key presses.
    private Vibrator mVibrator;
    private boolean mVibrateOn;
    private long mVibrateDuration;


=======
>>>>>>> fb936a69
    /** Identifier for the "Add Call" intent extra. */
    static final String ADD_CALL_MODE_KEY = "add_call_mode";
    /** Indicates if we are opening this dialer to add a call from the InCallScreen. */
    private boolean mIsAddCallMode;

    PhoneStateListener mPhoneStateListener = new PhoneStateListener() {
            /**
             * Listen for phone state changes so that we can take down the
             * "dialpad chooser" if the phone becomes idle while the
             * chooser UI is visible.
             */
            @Override
            public void onCallStateChanged(int state, String incomingNumber) {
                // Log.i(TAG, "PhoneStateListener.onCallStateChanged: "
                //       + state + ", '" + incomingNumber + "'");
                if ((state == TelephonyManager.CALL_STATE_IDLE) && dialpadChooserVisible()) {
                    // Log.i(TAG, "Call ended with dialpad chooser visible!  Taking it down...");
                    // Note there's a race condition in the UI here: the
                    // dialpad chooser could conceivably disappear (on its
                    // own) at the exact moment the user was trying to select
                    // one of the choices, which would be confusing.  (But at
                    // least that's better than leaving the dialpad chooser
                    // onscreen, but useless...)
                    showDialpadChooser(false);
                }
            }
        };

    public void beforeTextChanged(CharSequence s, int start, int count, int after) {
        // Do nothing
    }

    public void onTextChanged(CharSequence input, int start, int before, int changeCount) {
        // Do nothing
        // DTMF Tones do not need to be played here any longer -
        // the DTMF dialer handles that functionality now.
    }

    public void afterTextChanged(Editable input) {
        if (SpecialCharSequenceMgr.handleChars(this, input.toString(), mDigits)) {
            // A special sequence was entered, clear the digits
            mDigits.getText().clear();
        }

        // Set the proper background for the dial input area
        if (mDigits.length() != 0) {
            mDelete.setBackgroundDrawable(mDeleteBackground);
            mDigits.setBackgroundDrawable(mDigitsBackground);
            mDigits.setCompoundDrawablesWithIntrinsicBounds(
                    getResources().getDrawable(R.drawable.ic_dial_number), null, null, null);
        } else {
            mDelete.setBackgroundDrawable(mDeleteEmptyBackground);
            mDigits.setBackgroundDrawable(mDigitsEmptyBackground);
            mDigits.setCompoundDrawablesWithIntrinsicBounds(null, null, null, null);
        }

        // Update the enabledness of the "Dial" button
        if (mDialButton != null) {
            mDialButton.setEnabled(mDigits.length() != 0);
        }
    }

    @Override
    protected void onCreate(Bundle icicle) {
        super.onCreate(icicle);

        // Set the content view
        setContentView(getContentViewResource());

        // Load up the resources for the text field and delete button
        Resources r = getResources();
        mDigitsBackground = r.getDrawable(R.drawable.btn_dial_textfield_active);
        //mDigitsBackground.setDither(true);
        mDigitsEmptyBackground = r.getDrawable(R.drawable.btn_dial_textfield);
        //mDigitsEmptyBackground.setDither(true);
        mDeleteBackground = r.getDrawable(R.drawable.btn_dial_delete_active);
        //mDeleteBackground.setDither(true);
        mDeleteEmptyBackground = r.getDrawable(R.drawable.btn_dial_delete);
        //mDeleteEmptyBackground.setDither(true);

        mDigits = (EditText) findViewById(R.id.digits);
        mDigits.setKeyListener(DialerKeyListener.getInstance());
        mDigits.setOnClickListener(this);
        mDigits.setOnKeyListener(this);
        maybeAddNumberFormatting();

        // Check for the presence of the keypad
        View view = findViewById(R.id.one);
        if (view != null) {
            setupKeypad();
        }

        // Check whether we should show the onscreen "Dial" button.
        if (r.getBoolean(R.bool.config_show_onscreen_dial_button)) {
            mDialButton = findViewById(R.id.dialButton);
            mDialButton.setVisibility(View.VISIBLE);  // It's GONE by default
            mDialButton.setOnClickListener(this);
        }

        view = findViewById(R.id.backspace);
        view.setOnClickListener(this);
        view.setOnLongClickListener(this);
        mDelete = view;

        mDigitsAndBackspace = findViewById(R.id.digitsAndBackspace);
        mDialpad = findViewById(R.id.dialpad);  // This is null in landscape mode

        // Set up the "dialpad chooser" UI; see showDialpadChooser().
        mDialpadChooser = (ListView) findViewById(R.id.dialpadChooser);
        mDialpadChooser.setOnItemClickListener(this);

        if (!resolveIntent() && icicle != null) {
            super.onRestoreInstanceState(icicle);
        }

<<<<<<< HEAD
        // Initialize vibration parameters.
        // TODO: We might eventually need to make mVibrateOn come from a
        // user preference rather than a per-platform resource, in which
        // case we would need to update it in onResume() rather than here.
        mVibrateOn = r.getBoolean(R.bool.config_enable_dialer_key_vibration);
        mVibrateDuration = (long) r.getInteger(R.integer.config_dialer_key_vibrate_duration);
=======
        // If the mToneGenerator creation fails, just continue without it.  It is
        // a local audio signal, and is not as important as the dtmf tone itself.
        synchronized (mToneGeneratorLock) {
            if (mToneGenerator == null) {
                try {
                    mToneGenerator = new ToneGenerator(AudioManager.STREAM_VOICE_CALL,
                            TONE_RELATIVE_VOLUME);
                } catch (RuntimeException e) {
                    Log.w(TAG, "Exception caught while creating local tone generator: " + e);
                    mToneGenerator = null;
                }
            }
        }
    }

    @Override
    protected void onDestroy() {
        super.onDestroy();
        synchronized(mToneGeneratorLock) {
            if (mToneGenerator != null) {
                mToneStopper.removeMessages(STOP_TONE);
                mToneGenerator.release();
                mToneGenerator = null;
            }
        }
>>>>>>> fb936a69
    }

    @Override
    protected void onRestoreInstanceState(Bundle icicle) {
        // Do nothing, state is restored in onCreate() if needed
    }

    protected void maybeAddNumberFormatting() {
        mDigits.addTextChangedListener(new PhoneNumberFormattingTextWatcher());
    }

    /**
     * Overridden by subclasses to control the resource used by the content view.
     */
    protected int getContentViewResource() {
        return R.layout.twelve_key_dialer;
    }

    private boolean resolveIntent() {
        boolean ignoreState = false;

        // Find the proper intent
        final Intent intent;
        if (isChild()) {
            intent = getParent().getIntent();
            ignoreState = intent.getBooleanExtra(DialtactsActivity.EXTRA_IGNORE_STATE, false);
        } else {
            intent = getIntent();
        }
        // Log.i(TAG, "==> resolveIntent(): intent: " + intent);

        // by default we are not adding a call.
        mIsAddCallMode = false;

        // By default we don't show the "dialpad chooser" UI.
        boolean needToShowDialpadChooser = false;

        // Resolve the intent
        final String action = intent.getAction();
        if (Intent.ACTION_DIAL.equals(action) || Intent.ACTION_VIEW.equals(action)) {
            // see if we are "adding a call" from the InCallScreen; false by default.
            mIsAddCallMode = intent.getBooleanExtra(ADD_CALL_MODE_KEY, false);
            Uri uri = intent.getData();
            if (uri != null) {
                if ("tel".equals(uri.getScheme())) {
                    // Put the requested number into the input area
                    String data = uri.getSchemeSpecificPart();
                    setFormattedDigits(data);
                } else {
                    String type = intent.getType();
                    if (People.CONTENT_ITEM_TYPE.equals(type)
                            || Phones.CONTENT_ITEM_TYPE.equals(type)) {
                        // Query the phone number
                        Cursor c = getContentResolver().query(intent.getData(),
                                new String[] {PhonesColumns.NUMBER}, null, null, null);
                        if (c != null) {
                            if (c.moveToFirst()) {
                                // Put the number into the input area
                                setFormattedDigits(c.getString(0));
                            }
                            c.close();
                        }
                    }
                }
            }
        } else if (Intent.ACTION_MAIN.equals(action)) {
            // The MAIN action means we're bringing up a blank dialer
            // (e.g. by selecting the Home shortcut, or tabbing over from
            // Contacts or Call log.)
            //
            // At this point, IF there's already an active call, there's a
            // good chance that the user got here accidentally (but really
            // wanted the in-call dialpad instead).  So we bring up an
            // intermediate UI to make the user confirm what they really
            // want to do.
            if (phoneIsInUse()) {
                // Log.i(TAG, "resolveIntent(): phone is in use; showing dialpad chooser!");
                needToShowDialpadChooser = true;
            }
        }

        // Bring up the "dialpad chooser" IFF we need to make the user
        // confirm which dialpad they really want.
        showDialpadChooser(needToShowDialpadChooser);

        return ignoreState;
    }

    protected void setFormattedDigits(String data) {
        // strip the non-dialable numbers out of the data string.
        String dialString = PhoneNumberUtils.extractNetworkPortion(data);
        dialString = PhoneNumberUtils.formatNumber(dialString);
        if (!TextUtils.isEmpty(dialString)) {
            Editable digits = mDigits.getText();
            digits.replace(0, digits.length(), dialString);
            // for some reason this isn't getting called in the digits.replace call above..
            // but in any case, this will make sure the background drawable looks right
            afterTextChanged(digits);
        }
    }

    @Override
    protected void onNewIntent(Intent newIntent) {
        setIntent(newIntent);
        resolveIntent();
    }

    @Override
    protected void onPostCreate(Bundle savedInstanceState) {
        super.onPostCreate(savedInstanceState);

        // This can't be done in onCreate(), since the auto-restoring of the digits
        // will play DTMF tones for all the old digits if it is when onRestoreSavedInstanceState()
        // is called. This method will be called every time the activity is created, and
        // will always happen after onRestoreSavedInstanceState().
        mDigits.addTextChangedListener(this);
    }

    private void setupKeypad() {
        // Setup the listeners for the buttons
        View view = findViewById(R.id.one);
        view.setOnClickListener(this);
        view.setOnLongClickListener(this);

        findViewById(R.id.two).setOnClickListener(this);
        findViewById(R.id.three).setOnClickListener(this);
        findViewById(R.id.four).setOnClickListener(this);
        findViewById(R.id.five).setOnClickListener(this);
        findViewById(R.id.six).setOnClickListener(this);
        findViewById(R.id.seven).setOnClickListener(this);
        findViewById(R.id.eight).setOnClickListener(this);
        findViewById(R.id.nine).setOnClickListener(this);
        findViewById(R.id.star).setOnClickListener(this);

        view = findViewById(R.id.zero);
        view.setOnClickListener(this);
        view.setOnLongClickListener(this);

        findViewById(R.id.pound).setOnClickListener(this);
    }

    @Override
    protected void onResume() {
        super.onResume();

        // retrieve the DTMF tone play back setting.
        mDTMFToneEnabled = Settings.System.getInt(getContentResolver(),
                Settings.System.DTMF_TONE_WHEN_DIALING, 1) == 1;

        // if the mToneGenerator creation fails, just continue without it.  It is
        // a local audio signal, and is not as important as the dtmf tone itself.
        synchronized(mToneGeneratorLock) {
            if (mToneGenerator == null) {
                try {
<<<<<<< HEAD
                    mToneGenerator = new ToneGenerator(AudioManager.STREAM_DTMF,
=======
                    mToneGenerator = new ToneGenerator(AudioManager.STREAM_VOICE_CALL,
>>>>>>> fb936a69
                            TONE_RELATIVE_VOLUME);
                } catch (RuntimeException e) {
                    Log.w(TAG, "Exception caught while creating local tone generator: " + e);
                    mToneGenerator = null;
                }
            }
        }

        Activity parent = getParent();
        // See if we were invoked with a DIAL intent. If we were, fill in the appropriate
        // digits in the dialer field.
        if (parent != null && parent instanceof DialtactsActivity) {
            Uri dialUri = ((DialtactsActivity) parent).getAndClearDialUri();
            if (dialUri != null) {
                resolveIntent();
            }
        }

        // While we're in the foreground, listen for phone state changes,
        // purely so that we can take down the "dialpad chooser" if the
        // phone becomes idle while the chooser UI is visible.
        TelephonyManager telephonyManager = (TelephonyManager) getSystemService(TELEPHONY_SERVICE);
        telephonyManager.listen(mPhoneStateListener, PhoneStateListener.LISTEN_CALL_STATE);

        // Potentially show hint text in the mDigits field when the user
        // hasn't typed any digits yet.  (If there's already an active call,
        // this hint text will remind the user that he's about to add a new
        // call.)
        //
        // TODO: consider adding better UI for the case where *both* lines
        // are currently in use.  (Right now we let the user try to add
        // another call, but that call is guaranteed to fail.  Perhaps the
        // entire dialer UI should be disabled instead.)
        if (phoneIsInUse()) {
            mDigits.setHint(R.string.dialerDialpadHintText);
        } else {
            // Common case; no hint necessary.
            mDigits.setHint(null);

            // Also, a sanity-check: the "dialpad chooser" UI should NEVER
            // be visible if the phone is idle!
            showDialpadChooser(false);
        }
    }

    @Override
    public void onWindowFocusChanged(boolean hasFocus) {
        if (hasFocus) {
            // Hide soft keyboard, if visible (it's fugly over button dialer).
            // The only known case where this will be true is when launching the dialer with
            // ACTION_DIAL via a soft keyboard.  we dismiss it here because we don't
            // have a window token yet in onCreate / onNewIntent
            InputMethodManager inputMethodManager = (InputMethodManager)
                    getSystemService(Context.INPUT_METHOD_SERVICE);
            inputMethodManager.hideSoftInputFromWindow(mDigits.getWindowToken(), 0);
        }
    }

    @Override
    protected void onPause() {
        super.onPause();

        // Stop listening for phone state changes.
        TelephonyManager telephonyManager = (TelephonyManager) getSystemService(TELEPHONY_SERVICE);
        telephonyManager.listen(mPhoneStateListener, PhoneStateListener.LISTEN_NONE);

        synchronized(mToneGeneratorLock) {
            if (mToneGenerator != null) {
                mToneStopper.removeMessages(STOP_TONE);
                mToneGenerator.release();
                mToneGenerator = null;
            }
        }
    }

    @Override
    public boolean onCreateOptionsMenu(Menu menu) {
        mAddToContactMenuItem = menu.add(0, MENU_ADD_CONTACTS, 0, R.string.recentCalls_addToContact)
                .setIcon(android.R.drawable.ic_menu_add);
        m2SecPauseMenuItem = menu.add(0, MENU_2S_PAUSE, 0, R.string.add_2sec_pause)
                .setIcon(R.drawable.ic_menu_2sec_pause);
        mWaitMenuItem = menu.add(0, MENU_WAIT, 0, R.string.add_wait)
                .setIcon(R.drawable.ic_menu_wait);
        return true;
    }

    @Override
    public boolean onPrepareOptionsMenu(Menu menu) {
        // We never show a menu if the "choose dialpad" UI is up.
        if (dialpadChooserVisible()) {
            return false;
        }

        CharSequence digits = mDigits.getText();
        if (digits == null || !TextUtils.isGraphic(digits)) {
            mAddToContactMenuItem.setVisible(false);
            m2SecPauseMenuItem.setVisible(false);
            mWaitMenuItem.setVisible(false);
        } else {
            // Put the current digits string into an intent
            Intent intent = new Intent(Intent.ACTION_INSERT_OR_EDIT);
            intent.putExtra(Insert.PHONE, mDigits.getText());
            intent.setType(People.CONTENT_ITEM_TYPE);
            mAddToContactMenuItem.setIntent(intent);
            mAddToContactMenuItem.setVisible(true);

            // Check out whether to show Pause & Wait option menu items
            int selectionStart;
            int selectionEnd;
            String strDigits = digits.toString();

            selectionStart = mDigits.getSelectionStart();
            selectionEnd = mDigits.getSelectionEnd();

            if (selectionStart != -1) {
                if (selectionStart > selectionEnd) {
                    // swap it as we want start to be less then end
                    int tmp = selectionStart;
                    selectionStart = selectionEnd;
                    selectionEnd = tmp;
                }

                if (selectionStart != 0) {
                    // Pause can be visible if cursor is not in the begining
                    m2SecPauseMenuItem.setVisible(true);

                    // For Wait to be visible set of condition to meet
                    mWaitMenuItem.setVisible(showWait(selectionStart,
                                                      selectionEnd, strDigits));
                } else {
                    // cursor in the beginning both pause and wait to be invisible
                    m2SecPauseMenuItem.setVisible(false);
                    mWaitMenuItem.setVisible(false);
                }
            } else {
                // cursor is not selected so assume new digit is added to the end
                int strLength = strDigits.length();
                mWaitMenuItem.setVisible(showWait(strLength,
                                                      strLength, strDigits));
            }
        }
        return true;
    }

    @Override
    public boolean onKeyDown(int keyCode, KeyEvent event) {
        switch (keyCode) {
            case KeyEvent.KEYCODE_CALL: {
                long callPressDiff = SystemClock.uptimeMillis() - event.getDownTime();
                if (callPressDiff >= ViewConfiguration.getLongPressTimeout()) {
                    // Launch voice dialer
                    Intent intent = new Intent(Intent.ACTION_VOICE_COMMAND);
                    intent.setFlags(Intent.FLAG_ACTIVITY_NEW_TASK);
                    try {
                        startActivity(intent);
                    } catch (ActivityNotFoundException e) {
                    }
                }
                return true;
            }
            case KeyEvent.KEYCODE_1: {
                long timeDiff = SystemClock.uptimeMillis() - event.getDownTime();
                if (timeDiff >= ViewConfiguration.getLongPressTimeout()) {
                    // Long press detected, call voice mail
                    callVoicemail();
                }
                return true;
            }
        }
        return super.onKeyDown(keyCode, event);
    }

    @Override
    public boolean onKeyUp(int keyCode, KeyEvent event) {
        switch (keyCode) {
            case KeyEvent.KEYCODE_CALL: {
                if (mIsAddCallMode && (TextUtils.isEmpty(mDigits.getText().toString()))) {
                    // if we are adding a call from the InCallScreen and the phone
                    // number entered is empty, we just close the dialer to expose
                    // the InCallScreen under it.
                    finish();
                } else {
                    // otherwise, we place the call.
                    placeCall();
                }
                return true;
            }
        }
        return super.onKeyUp(keyCode, event);
    }

    private void keyPressed(int keyCode) {
        vibrate();
        KeyEvent event = new KeyEvent(KeyEvent.ACTION_DOWN, keyCode);
        mDigits.onKeyDown(keyCode, event);
    }

    public boolean onKey(View view, int keyCode, KeyEvent event) {
        switch (view.getId()) {
            case R.id.digits:
                if (keyCode == KeyEvent.KEYCODE_ENTER) {
                    placeCall();
                    return true;
                }
                break;
        }
        return false;
    }

    public void onClick(View view) {
        switch (view.getId()) {
            case R.id.one: {
                playTone(ToneGenerator.TONE_DTMF_1);
                keyPressed(KeyEvent.KEYCODE_1);
                return;
            }
            case R.id.two: {
                playTone(ToneGenerator.TONE_DTMF_2);
                keyPressed(KeyEvent.KEYCODE_2);
                return;
            }
            case R.id.three: {
                playTone(ToneGenerator.TONE_DTMF_3);
                keyPressed(KeyEvent.KEYCODE_3);
                return;
            }
            case R.id.four: {
                playTone(ToneGenerator.TONE_DTMF_4);
                keyPressed(KeyEvent.KEYCODE_4);
                return;
            }
            case R.id.five: {
                playTone(ToneGenerator.TONE_DTMF_5);
                keyPressed(KeyEvent.KEYCODE_5);
                return;
            }
            case R.id.six: {
                playTone(ToneGenerator.TONE_DTMF_6);
                keyPressed(KeyEvent.KEYCODE_6);
                return;
            }
            case R.id.seven: {
                playTone(ToneGenerator.TONE_DTMF_7);
                keyPressed(KeyEvent.KEYCODE_7);
                return;
            }
            case R.id.eight: {
                playTone(ToneGenerator.TONE_DTMF_8);
                keyPressed(KeyEvent.KEYCODE_8);
                return;
            }
            case R.id.nine: {
                playTone(ToneGenerator.TONE_DTMF_9);
                keyPressed(KeyEvent.KEYCODE_9);
                return;
            }
            case R.id.zero: {
                playTone(ToneGenerator.TONE_DTMF_0);
                keyPressed(KeyEvent.KEYCODE_0);
                return;
            }
            case R.id.pound: {
                playTone(ToneGenerator.TONE_DTMF_P);
                keyPressed(KeyEvent.KEYCODE_POUND);
                return;
            }
            case R.id.star: {
                playTone(ToneGenerator.TONE_DTMF_S);
                keyPressed(KeyEvent.KEYCODE_STAR);
                return;
            }
            case R.id.backspace: {
                keyPressed(KeyEvent.KEYCODE_DEL);
                return;
            }
            case R.id.dialButton:
            case R.id.digits: {
                vibrate();  // Vibrate here too, just like we do for the regular keys
                placeCall();
                return;
            }
        }
    }

    public boolean onLongClick(View view) {
        final Editable digits = mDigits.getText();
        int id = view.getId();
        switch (id) {
            case R.id.backspace: {
                digits.clear();
                return true;
            }
            case R.id.one: {
                if (digits.length() == 0) {
                    callVoicemail();
                    return true;
                }
                return false;
            }
            case R.id.zero: {
                keyPressed(KeyEvent.KEYCODE_PLUS);
                return true;
            }
        }
        return false;
    }

    void callVoicemail() {
        Intent intent = new Intent(Intent.ACTION_CALL_PRIVILEGED,
                Uri.fromParts("voicemail", "", null));
        intent.setFlags(Intent.FLAG_ACTIVITY_NEW_TASK);
        startActivity(intent);
        mDigits.getText().clear();
        finish();
    }

    void placeCall() {
        final String number = mDigits.getText().toString();
        if (number == null || !TextUtils.isGraphic(number)) {
            // There is no number entered.
            playTone(ToneGenerator.TONE_PROP_NACK);
            return;
        }
        Intent intent = new Intent(Intent.ACTION_CALL_PRIVILEGED,
                Uri.fromParts("tel", number, null));
        intent.setFlags(Intent.FLAG_ACTIVITY_NEW_TASK);
        startActivity(intent);
        mDigits.getText().clear();
        finish();
    }

    Handler mToneStopper = new Handler() {
        @Override
        public void handleMessage(Message msg) {
            switch (msg.what) {
                case STOP_TONE:
                    synchronized(mToneGeneratorLock) {
                        if (mToneGenerator == null) {
                            Log.w(TAG, "mToneStopper: mToneGenerator == null");
                        } else {
                            mToneGenerator.stopTone();
                        }
                    }
                    break;
            }
        }
    };

    /**
<<<<<<< HEAD
     * Plays the specified tone for TONE_LENGTH_MS milliseconds.
     *
     * The tone is played locally, using the audio stream for phone calls.
     * Tones are played only if the "Audible touch tones" user preference
     * is checked, and are NOT played if the device is in silent mode.
=======
     * Play a tone for TONE_LENGTH_MS milliseconds.
>>>>>>> fb936a69
     *
     * @param tone a tone code from {@link ToneGenerator}
     */
    void playTone(int tone) {
        // if local tone playback is disabled, just return.
        if (!mDTMFToneEnabled) {
            return;
        }

<<<<<<< HEAD
        // Also do nothing if the phone is in silent mode.
        // We need to re-check the ringer mode for *every* playTone()
        // call, rather than keeping a local flag that's updated in
        // onResume(), since it's possible to toggle silent mode without
        // leaving the current activity (via the ENDCALL-longpress menu.)
        AudioManager audioManager = (AudioManager) getSystemService(Context.AUDIO_SERVICE);
        int ringerMode = audioManager.getRingerMode();
        if ((ringerMode == AudioManager.RINGER_MODE_SILENT)
            || (ringerMode == AudioManager.RINGER_MODE_VIBRATE)) {
            return;
        }

=======
>>>>>>> fb936a69
        synchronized(mToneGeneratorLock) {
            if (mToneGenerator == null) {
                Log.w(TAG, "playTone: mToneGenerator == null, tone: "+tone);
                return;
            }

            // Remove pending STOP_TONE messages
            mToneStopper.removeMessages(STOP_TONE);

            // Start the new tone (will stop any playing tone)
            mToneGenerator.startTone(tone);
            mToneStopper.sendEmptyMessageDelayed(STOP_TONE, TONE_LENGTH_MS);
        }
    }

    /**
     * Brings up the "dialpad chooser" UI in place of the usual Dialer
     * elements (the textfield/button and the dialpad underneath).
     *
     * We show this UI if the user brings up the Dialer while a call is
     * already in progress, since there's a good chance we got here
     * accidentally (and the user really wanted the in-call dialpad instead).
     * So in this situation we display an intermediate UI that lets the user
     * explicitly choose between the in-call dialpad ("Use touch tone
     * keypad") and the regular Dialer ("Add call").  (Or, the option "Return
     * to call in progress" just goes back to the in-call UI with no dialpad
     * at all.)
     *
     * @param enabled If true, show the "dialpad chooser" instead
     *                of the regular Dialer UI
     */
    private void showDialpadChooser(boolean enabled) {
        if (enabled) {
            // Log.i(TAG, "Showing dialpad chooser!");
            mDigitsAndBackspace.setVisibility(View.GONE);
            if (mDialpad != null) mDialpad.setVisibility(View.GONE);
            if (mDialButton != null) mDialButton.setVisibility(View.GONE);
            mDialpadChooser.setVisibility(View.VISIBLE);

            // Instantiate the DialpadChooserAdapter and hook it up to the
            // ListView.  We do this only once.
            if (mDialpadChooserAdapter == null) {
                mDialpadChooserAdapter = new DialpadChooserAdapter(this);
                mDialpadChooser.setAdapter(mDialpadChooserAdapter);
            }
        } else {
            // Log.i(TAG, "Displaying normal Dialer UI.");
            mDigitsAndBackspace.setVisibility(View.VISIBLE);
            if (mDialpad != null) mDialpad.setVisibility(View.VISIBLE);
            if (mDialButton != null) mDialButton.setVisibility(View.VISIBLE);
            mDialpadChooser.setVisibility(View.GONE);
        }
    }

    /**
     * @return true if we're currently showing the "dialpad chooser" UI.
     */
    private boolean dialpadChooserVisible() {
        return mDialpadChooser.getVisibility() == View.VISIBLE;
    }

    /**
     * Simple list adapter, binding to an icon + text label
     * for each item in the "dialpad chooser" list.
     */
    private static class DialpadChooserAdapter extends BaseAdapter {
        private LayoutInflater mInflater;

        // Simple struct for a single "choice" item.
        static class ChoiceItem {
            String text;
            Bitmap icon;
            int id;

            public ChoiceItem(String s, Bitmap b, int i) {
                text = s;
                icon = b;
                id = i;
            }
        }

        // IDs for the possible "choices":
        static final int DIALPAD_CHOICE_USE_DTMF_DIALPAD = 101;
        static final int DIALPAD_CHOICE_RETURN_TO_CALL = 102;
        static final int DIALPAD_CHOICE_ADD_NEW_CALL = 103;

        private static final int NUM_ITEMS = 3;
        private ChoiceItem mChoiceItems[] = new ChoiceItem[NUM_ITEMS];

        public DialpadChooserAdapter(Context context) {
            // Cache the LayoutInflate to avoid asking for a new one each time.
            mInflater = LayoutInflater.from(context);

            // Initialize the possible choices.
            // TODO: could this be specified entirely in XML?

            // - "Use touch tone keypad"
            mChoiceItems[0] = new ChoiceItem(
                    context.getString(R.string.dialer_useDtmfDialpad),
                    BitmapFactory.decodeResource(context.getResources(),
                                                 R.drawable.ic_dialer_fork_tt_keypad),
                    DIALPAD_CHOICE_USE_DTMF_DIALPAD);

            // - "Return to call in progress"
            mChoiceItems[1] = new ChoiceItem(
                    context.getString(R.string.dialer_returnToInCallScreen),
                    BitmapFactory.decodeResource(context.getResources(),
                                                 R.drawable.ic_dialer_fork_current_call),
                    DIALPAD_CHOICE_RETURN_TO_CALL);

            // - "Add call"
            mChoiceItems[2] = new ChoiceItem(
                    context.getString(R.string.dialer_addAnotherCall),
                    BitmapFactory.decodeResource(context.getResources(),
                                                 R.drawable.ic_dialer_fork_add_call),
                    DIALPAD_CHOICE_ADD_NEW_CALL);
        }

        public int getCount() {
            return NUM_ITEMS;
        }

        /**
         * Return the ChoiceItem for a given position.
         */
        public Object getItem(int position) {
            return mChoiceItems[position];
        }

        /**
         * Return a unique ID for each possible choice.
         */
        public long getItemId(int position) {
            return position;
        }

        /**
         * Make a view for each row.
         */
        public View getView(int position, View convertView, ViewGroup parent) {
            // When convertView is non-null, we can reuse it (there's no need
            // to reinflate it.)
            if (convertView == null) {
                convertView = mInflater.inflate(R.layout.dialpad_chooser_list_item, null);
            }

            TextView text = (TextView) convertView.findViewById(R.id.text);
            text.setText(mChoiceItems[position].text);

            ImageView icon = (ImageView) convertView.findViewById(R.id.icon);
            icon.setImageBitmap(mChoiceItems[position].icon);

            return convertView;
        }
    }

    /**
     * Handle clicks from the dialpad chooser.
     */
    public void onItemClick(AdapterView parent, View v, int position, long id) {
        DialpadChooserAdapter.ChoiceItem item =
                (DialpadChooserAdapter.ChoiceItem) parent.getItemAtPosition(position);
        int itemId = item.id;
        switch (itemId) {
            case DialpadChooserAdapter.DIALPAD_CHOICE_USE_DTMF_DIALPAD:
                // Log.i(TAG, "DIALPAD_CHOICE_USE_DTMF_DIALPAD");
                // Fire off an intent to go back to the in-call UI
                // with the dialpad visible.
                returnToInCallScreen(true);
                break;

            case DialpadChooserAdapter.DIALPAD_CHOICE_RETURN_TO_CALL:
                // Log.i(TAG, "DIALPAD_CHOICE_RETURN_TO_CALL");
                // Fire off an intent to go back to the in-call UI
                // (with the dialpad hidden).
                returnToInCallScreen(false);
                break;

            case DialpadChooserAdapter.DIALPAD_CHOICE_ADD_NEW_CALL:
                // Log.i(TAG, "DIALPAD_CHOICE_ADD_NEW_CALL");
                // Ok, guess the user really did want to be here (in the
                // regular Dialer) after all.  Bring back the normal Dialer UI.
                showDialpadChooser(false);
                break;

            default:
                Log.w(TAG, "onItemClick: unexpected itemId: " + itemId);
                break;
        }
    }

    /**
     * Returns to the in-call UI (where there's presumably a call in
     * progress) in response to the user selecting "use touch tone keypad"
     * or "return to call" from the dialpad chooser.
     */
    private void returnToInCallScreen(boolean showDialpad) {
        try {
            ITelephony phone = ITelephony.Stub.asInterface(ServiceManager.checkService("phone"));
            if (phone != null) phone.showCallScreenWithDialpad(showDialpad);
        } catch (RemoteException e) {
            Log.w(TAG, "phone.showCallScreenWithDialpad() failed", e);
        }

        // Finally, finish() ourselves so that we don't stay on the
        // activity stack.
        // Note that we do this whether or not the showCallScreenWithDialpad()
        // call above had any effect or not!  (That call is a no-op if the
        // phone is idle, which can happen if the current call ends while
        // the dialpad chooser is up.  In this case we can't show the
        // InCallScreen, and there's no point staying here in the Dialer,
        // so we just take the user back where he came from...)
        finish();
    }

    /**
     * @return true if the phone is "in use", meaning that at least one line
     *              is active (ie. off hook or ringing or dialing).
     */
    private boolean phoneIsInUse() {
        boolean phoneInUse = false;
        try {
            ITelephony phone = ITelephony.Stub.asInterface(ServiceManager.checkService("phone"));
            if (phone != null) phoneInUse = !phone.isIdle();
        } catch (RemoteException e) {
            Log.w(TAG, "phone.isIdle() failed", e);
        }
        return phoneInUse;
    }

    /**
     * Triggers haptic feedback (if enabled) for dialer key presses.
     */
    private synchronized void vibrate() {
        if (!mVibrateOn) {
            return;
        }
        if (mVibrator == null) {
            mVibrator = new Vibrator();
        }
        mVibrator.vibrate(mVibrateDuration);
    }

    /**
     * Returns true whenever any one of the options from the menu is selected.
     * Code changes to support dialpad options
     */
    @Override
    public boolean onOptionsItemSelected(MenuItem item) {
        switch (item.getItemId()) {
            case MENU_2S_PAUSE:
                updateDialString(",");
                return true;
            case MENU_WAIT:
                updateDialString(";");
                return true;
        }
        return false;
    }

    /**
     * Updates the dial string (mDigits) after inserting a Pause character (,)
     * or Wait character (;).
     */
    private void updateDialString(String newDigits) {
        int selectionStart;
        int selectionEnd;

        // SpannableStringBuilder editable_text = new SpannableStringBuilder(mDigits.getText());
        selectionStart = mDigits.getSelectionStart();
        selectionEnd = mDigits.getSelectionEnd();

        Editable digits = mDigits.getText();
        if (selectionStart != -1 ) {
            if (selectionStart == selectionEnd) {
                // then there is no selection. So insert the pause at this
                // position and update the mDigits.
                digits.replace(selectionStart, selectionStart, newDigits);
            } else {
                digits.delete(selectionStart, selectionEnd);
                digits.replace(selectionStart, selectionStart, newDigits);
            }
        } else {
            int len = mDigits.length();
            digits.replace(len, len, newDigits);
        }
    }

    /**
     * This function return true if Wait menu item can be shown
     * otherwise returns false. Assumes the passed string is non-empty
     * and the 0th index check is not required.
     */
    private boolean showWait(int start, int end, String digits) {
        if (start == end) {
            // visible false in this case
            if (start > digits.length()) return false;

            // preceding char is ';', so visible should be false
            if (digits.charAt(start-1) == ';') return false;

            // next char is ';', so visible should be false
            if ((digits.length() > start) && (digits.charAt(start) == ';')) return false;
        } else {
            // visible false in this case
            if (start > digits.length() || end > digits.length()) return false;

            // In this case we need to just check for ';' preceding to start
            // or next to end
            if (digits.charAt(start-1) == ';') return false;
        }
        return true;
    }
}<|MERGE_RESOLUTION|>--- conflicted
+++ resolved
@@ -76,10 +76,7 @@
 
     private static final String TAG = "TwelveKeyDialer";
 
-<<<<<<< HEAD
     // Handler message codes
-=======
->>>>>>> fb936a69
     private static final int STOP_TONE = 1;
 
     /** The length of DTMF tones in milliseconds */
@@ -112,15 +109,12 @@
     // determines if we want to playback local DTMF tones.
     private boolean mDTMFToneEnabled;
 
-<<<<<<< HEAD
     // Vibration (haptic feedback) for dialer key presses.
     private Vibrator mVibrator;
     private boolean mVibrateOn;
     private long mVibrateDuration;
 
 
-=======
->>>>>>> fb936a69
     /** Identifier for the "Add Call" intent extra. */
     static final String ADD_CALL_MODE_KEY = "add_call_mode";
     /** Indicates if we are opening this dialer to add a call from the InCallScreen. */
@@ -236,40 +230,12 @@
             super.onRestoreInstanceState(icicle);
         }
 
-<<<<<<< HEAD
         // Initialize vibration parameters.
         // TODO: We might eventually need to make mVibrateOn come from a
         // user preference rather than a per-platform resource, in which
         // case we would need to update it in onResume() rather than here.
         mVibrateOn = r.getBoolean(R.bool.config_enable_dialer_key_vibration);
         mVibrateDuration = (long) r.getInteger(R.integer.config_dialer_key_vibrate_duration);
-=======
-        // If the mToneGenerator creation fails, just continue without it.  It is
-        // a local audio signal, and is not as important as the dtmf tone itself.
-        synchronized (mToneGeneratorLock) {
-            if (mToneGenerator == null) {
-                try {
-                    mToneGenerator = new ToneGenerator(AudioManager.STREAM_VOICE_CALL,
-                            TONE_RELATIVE_VOLUME);
-                } catch (RuntimeException e) {
-                    Log.w(TAG, "Exception caught while creating local tone generator: " + e);
-                    mToneGenerator = null;
-                }
-            }
-        }
-    }
-
-    @Override
-    protected void onDestroy() {
-        super.onDestroy();
-        synchronized(mToneGeneratorLock) {
-            if (mToneGenerator != null) {
-                mToneStopper.removeMessages(STOP_TONE);
-                mToneGenerator.release();
-                mToneGenerator = null;
-            }
-        }
->>>>>>> fb936a69
     }
 
     @Override
@@ -424,11 +390,7 @@
         synchronized(mToneGeneratorLock) {
             if (mToneGenerator == null) {
                 try {
-<<<<<<< HEAD
                     mToneGenerator = new ToneGenerator(AudioManager.STREAM_DTMF,
-=======
-                    mToneGenerator = new ToneGenerator(AudioManager.STREAM_VOICE_CALL,
->>>>>>> fb936a69
                             TONE_RELATIVE_VOLUME);
                 } catch (RuntimeException e) {
                     Log.w(TAG, "Exception caught while creating local tone generator: " + e);
@@ -778,15 +740,11 @@
     };
 
     /**
-<<<<<<< HEAD
      * Plays the specified tone for TONE_LENGTH_MS milliseconds.
      *
      * The tone is played locally, using the audio stream for phone calls.
      * Tones are played only if the "Audible touch tones" user preference
      * is checked, and are NOT played if the device is in silent mode.
-=======
-     * Play a tone for TONE_LENGTH_MS milliseconds.
->>>>>>> fb936a69
      *
      * @param tone a tone code from {@link ToneGenerator}
      */
@@ -796,7 +754,6 @@
             return;
         }
 
-<<<<<<< HEAD
         // Also do nothing if the phone is in silent mode.
         // We need to re-check the ringer mode for *every* playTone()
         // call, rather than keeping a local flag that's updated in
@@ -809,8 +766,6 @@
             return;
         }
 
-=======
->>>>>>> fb936a69
         synchronized(mToneGeneratorLock) {
             if (mToneGenerator == null) {
                 Log.w(TAG, "playTone: mToneGenerator == null, tone: "+tone);
