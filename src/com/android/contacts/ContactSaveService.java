/*
 * Copyright (C) 2010 The Android Open Source Project
 *
 * Licensed under the Apache License, Version 2.0 (the "License");
 * you may not use this file except in compliance with the License.
 * You may obtain a copy of the License at
 *
 *      http://www.apache.org/licenses/LICENSE-2.0
 *
 * Unless required by applicable law or agreed to in writing, software
 * distributed under the License is distributed on an "AS IS" BASIS,
 * WITHOUT WARRANTIES OR CONDITIONS OF ANY KIND, either express or implied.
 * See the License for the specific language governing permissions and
 * limitations under the License.
 */

package com.android.contacts;

import android.app.Activity;
import android.app.IntentService;
import android.content.ContentProviderOperation;
import android.content.ContentProviderOperation.Builder;
import android.content.ContentProviderResult;
import android.content.ContentResolver;
import android.content.ContentUris;
import android.content.ContentValues;
import android.content.Context;
import android.content.Intent;
import android.content.OperationApplicationException;
import android.database.Cursor;
import android.net.Uri;
import android.os.Bundle;
import android.os.Handler;
import android.os.Looper;
import android.os.Parcelable;
import android.os.RemoteException;
import android.provider.ContactsContract;
import android.provider.ContactsContract.AggregationExceptions;
import android.provider.ContactsContract.CommonDataKinds.GroupMembership;
import android.provider.ContactsContract.CommonDataKinds.StructuredName;
import android.provider.ContactsContract.Contacts;
import android.provider.ContactsContract.Data;
import android.provider.ContactsContract.Groups;
import android.provider.ContactsContract.PinnedPositions;
import android.provider.ContactsContract.Profile;
import android.provider.ContactsContract.RawContacts;
import android.provider.ContactsContract.RawContactsEntity;
import android.util.Log;
import android.widget.Toast;

import com.android.contacts.common.database.ContactUpdateUtils;
import com.android.contacts.common.model.AccountTypeManager;
import com.android.contacts.common.model.RawContactDelta;
import com.android.contacts.common.model.RawContactDeltaList;
import com.android.contacts.common.model.RawContactModifier;
import com.android.contacts.common.model.account.AccountWithDataSet;
import com.android.contacts.util.ContactPhotoUtils;

import com.google.common.collect.Lists;
import com.google.common.collect.Sets;

import java.util.ArrayList;
import java.util.HashSet;
import java.util.List;
import java.util.concurrent.CopyOnWriteArrayList;

/**
 * A service responsible for saving changes to the content provider.
 */
public class ContactSaveService extends IntentService {
    private static final String TAG = "ContactSaveService";

    /** Set to true in order to view logs on content provider operations */
    private static final boolean DEBUG = false;

    public static final String ACTION_NEW_RAW_CONTACT = "newRawContact";

    public static final String EXTRA_ACCOUNT_NAME = "accountName";
    public static final String EXTRA_ACCOUNT_TYPE = "accountType";
    public static final String EXTRA_DATA_SET = "dataSet";
    public static final String EXTRA_CONTENT_VALUES = "contentValues";
    public static final String EXTRA_CALLBACK_INTENT = "callbackIntent";

    public static final String ACTION_SAVE_CONTACT = "saveContact";
    public static final String EXTRA_CONTACT_STATE = "state";
    public static final String EXTRA_SAVE_MODE = "saveMode";
    public static final String EXTRA_SAVE_IS_PROFILE = "saveIsProfile";
    public static final String EXTRA_SAVE_SUCCEEDED = "saveSucceeded";
    public static final String EXTRA_UPDATED_PHOTOS = "updatedPhotos";

    public static final String ACTION_CREATE_GROUP = "createGroup";
    public static final String ACTION_RENAME_GROUP = "renameGroup";
    public static final String ACTION_DELETE_GROUP = "deleteGroup";
    public static final String ACTION_UPDATE_GROUP = "updateGroup";
    public static final String EXTRA_GROUP_ID = "groupId";
    public static final String EXTRA_GROUP_LABEL = "groupLabel";
    public static final String EXTRA_RAW_CONTACTS_TO_ADD = "rawContactsToAdd";
    public static final String EXTRA_RAW_CONTACTS_TO_REMOVE = "rawContactsToRemove";

    public static final String ACTION_SET_STARRED = "setStarred";
    public static final String ACTION_DELETE_CONTACT = "delete";
    public static final String ACTION_DELETE_MULTIPLE_CONTACTS = "deleteMultipleContacts";
    public static final String EXTRA_CONTACT_URI = "contactUri";
    public static final String EXTRA_CONTACT_IDS = "contactIds";
    public static final String EXTRA_STARRED_FLAG = "starred";

    public static final String ACTION_SET_SUPER_PRIMARY = "setSuperPrimary";
    public static final String ACTION_CLEAR_PRIMARY = "clearPrimary";
    public static final String EXTRA_DATA_ID = "dataId";

    public static final String ACTION_JOIN_CONTACTS = "joinContacts";
    public static final String ACTION_JOIN_SEVERAL_CONTACTS = "joinSeveralContacts";
    public static final String EXTRA_CONTACT_ID1 = "contactId1";
    public static final String EXTRA_CONTACT_ID2 = "contactId2";

    public static final String ACTION_SET_SEND_TO_VOICEMAIL = "sendToVoicemail";
    public static final String EXTRA_SEND_TO_VOICEMAIL_FLAG = "sendToVoicemailFlag";

    public static final String ACTION_SET_RINGTONE = "setRingtone";
    public static final String EXTRA_CUSTOM_RINGTONE = "customRingtone";

    private static final HashSet<String> ALLOWED_DATA_COLUMNS = Sets.newHashSet(
        Data.MIMETYPE,
        Data.IS_PRIMARY,
        Data.DATA1,
        Data.DATA2,
        Data.DATA3,
        Data.DATA4,
        Data.DATA5,
        Data.DATA6,
        Data.DATA7,
        Data.DATA8,
        Data.DATA9,
        Data.DATA10,
        Data.DATA11,
        Data.DATA12,
        Data.DATA13,
        Data.DATA14,
        Data.DATA15
    );

    private static final int PERSIST_TRIES = 3;

    public interface Listener {
        public void onServiceCompleted(Intent callbackIntent);
    }

    private static final CopyOnWriteArrayList<Listener> sListeners =
            new CopyOnWriteArrayList<Listener>();

    private Handler mMainHandler;

    public ContactSaveService() {
        super(TAG);
        setIntentRedelivery(true);
        mMainHandler = new Handler(Looper.getMainLooper());
    }

    public static void registerListener(Listener listener) {
        if (!(listener instanceof Activity)) {
            throw new ClassCastException("Only activities can be registered to"
                    + " receive callback from " + ContactSaveService.class.getName());
        }
        sListeners.add(0, listener);
    }

    public static void unregisterListener(Listener listener) {
        sListeners.remove(listener);
    }

    @Override
    public Object getSystemService(String name) {
        Object service = super.getSystemService(name);
        if (service != null) {
            return service;
        }

        return getApplicationContext().getSystemService(name);
    }

    @Override
    protected void onHandleIntent(Intent intent) {
        if (intent == null) {
            Log.d(TAG, "onHandleIntent: could not handle null intent");
            return;
        }
        // Call an appropriate method. If we're sure it affects how incoming phone calls are
        // handled, then notify the fact to in-call screen.
        String action = intent.getAction();
        if (ACTION_NEW_RAW_CONTACT.equals(action)) {
            createRawContact(intent);
        } else if (ACTION_SAVE_CONTACT.equals(action)) {
            saveContact(intent);
        } else if (ACTION_CREATE_GROUP.equals(action)) {
            createGroup(intent);
        } else if (ACTION_RENAME_GROUP.equals(action)) {
            renameGroup(intent);
        } else if (ACTION_DELETE_GROUP.equals(action)) {
            deleteGroup(intent);
        } else if (ACTION_UPDATE_GROUP.equals(action)) {
            updateGroup(intent);
        } else if (ACTION_SET_STARRED.equals(action)) {
            setStarred(intent);
        } else if (ACTION_SET_SUPER_PRIMARY.equals(action)) {
            setSuperPrimary(intent);
        } else if (ACTION_CLEAR_PRIMARY.equals(action)) {
            clearPrimary(intent);
        } else if (ACTION_DELETE_MULTIPLE_CONTACTS.equals(action)) {
            deleteMultipleContacts(intent);
        } else if (ACTION_DELETE_CONTACT.equals(action)) {
            deleteContact(intent);
        } else if (ACTION_JOIN_CONTACTS.equals(action)) {
            joinContacts(intent);
        } else if (ACTION_JOIN_SEVERAL_CONTACTS.equals(action)) {
            joinSeveralContacts(intent);
        } else if (ACTION_SET_SEND_TO_VOICEMAIL.equals(action)) {
            setSendToVoicemail(intent);
        } else if (ACTION_SET_RINGTONE.equals(action)) {
            setRingtone(intent);
        }
    }

    /**
     * Creates an intent that can be sent to this service to create a new raw contact
     * using data presented as a set of ContentValues.
     */
    public static Intent createNewRawContactIntent(Context context,
            ArrayList<ContentValues> values, AccountWithDataSet account,
            Class<? extends Activity> callbackActivity, String callbackAction) {
        Intent serviceIntent = new Intent(
                context, ContactSaveService.class);
        serviceIntent.setAction(ContactSaveService.ACTION_NEW_RAW_CONTACT);
        if (account != null) {
            serviceIntent.putExtra(ContactSaveService.EXTRA_ACCOUNT_NAME, account.name);
            serviceIntent.putExtra(ContactSaveService.EXTRA_ACCOUNT_TYPE, account.type);
            serviceIntent.putExtra(ContactSaveService.EXTRA_DATA_SET, account.dataSet);
        }
        serviceIntent.putParcelableArrayListExtra(
                ContactSaveService.EXTRA_CONTENT_VALUES, values);

        // Callback intent will be invoked by the service once the new contact is
        // created.  The service will put the URI of the new contact as "data" on
        // the callback intent.
        Intent callbackIntent = new Intent(context, callbackActivity);
        callbackIntent.setAction(callbackAction);
        serviceIntent.putExtra(ContactSaveService.EXTRA_CALLBACK_INTENT, callbackIntent);
        return serviceIntent;
    }

    private void createRawContact(Intent intent) {
        String accountName = intent.getStringExtra(EXTRA_ACCOUNT_NAME);
        String accountType = intent.getStringExtra(EXTRA_ACCOUNT_TYPE);
        String dataSet = intent.getStringExtra(EXTRA_DATA_SET);
        List<ContentValues> valueList = intent.getParcelableArrayListExtra(EXTRA_CONTENT_VALUES);
        Intent callbackIntent = intent.getParcelableExtra(EXTRA_CALLBACK_INTENT);

        ArrayList<ContentProviderOperation> operations = new ArrayList<ContentProviderOperation>();
        operations.add(ContentProviderOperation.newInsert(RawContacts.CONTENT_URI)
                .withValue(RawContacts.ACCOUNT_NAME, accountName)
                .withValue(RawContacts.ACCOUNT_TYPE, accountType)
                .withValue(RawContacts.DATA_SET, dataSet)
                .build());

        int size = valueList.size();
        for (int i = 0; i < size; i++) {
            ContentValues values = valueList.get(i);
            values.keySet().retainAll(ALLOWED_DATA_COLUMNS);
            operations.add(ContentProviderOperation.newInsert(Data.CONTENT_URI)
                    .withValueBackReference(Data.RAW_CONTACT_ID, 0)
                    .withValues(values)
                    .build());
        }

        ContentResolver resolver = getContentResolver();
        ContentProviderResult[] results;
        try {
            results = resolver.applyBatch(ContactsContract.AUTHORITY, operations);
        } catch (Exception e) {
            throw new RuntimeException("Failed to store new contact", e);
        }

        Uri rawContactUri = results[0].uri;
        callbackIntent.setData(RawContacts.getContactLookupUri(resolver, rawContactUri));

        deliverCallback(callbackIntent);
    }

    /**
     * Creates an intent that can be sent to this service to create a new raw contact
     * using data presented as a set of ContentValues.
     * This variant is more convenient to use when there is only one photo that can
     * possibly be updated, as in the Contact Details screen.
     * @param rawContactId identifies a writable raw-contact whose photo is to be updated.
     * @param updatedPhotoPath denotes a temporary file containing the contact's new photo.
     */
    public static Intent createSaveContactIntent(Context context, RawContactDeltaList state,
            String saveModeExtraKey, int saveMode, boolean isProfile,
            Class<? extends Activity> callbackActivity, String callbackAction, long rawContactId,
            Uri updatedPhotoPath) {
        Bundle bundle = new Bundle();
        bundle.putParcelable(String.valueOf(rawContactId), updatedPhotoPath);
        return createSaveContactIntent(context, state, saveModeExtraKey, saveMode, isProfile,
                callbackActivity, callbackAction, bundle);
    }

    /**
     * Creates an intent that can be sent to this service to create a new raw contact
     * using data presented as a set of ContentValues.
     * This variant is used when multiple contacts' photos may be updated, as in the
     * Contact Editor.
     * @param updatedPhotos maps each raw-contact's ID to the file-path of the new photo.
     */
    public static Intent createSaveContactIntent(Context context, RawContactDeltaList state,
            String saveModeExtraKey, int saveMode, boolean isProfile,
            Class<? extends Activity> callbackActivity, String callbackAction,
            Bundle updatedPhotos) {
        Intent serviceIntent = new Intent(
                context, ContactSaveService.class);
        serviceIntent.setAction(ContactSaveService.ACTION_SAVE_CONTACT);
        serviceIntent.putExtra(EXTRA_CONTACT_STATE, (Parcelable) state);
        serviceIntent.putExtra(EXTRA_SAVE_IS_PROFILE, isProfile);
        serviceIntent.putExtra(EXTRA_SAVE_MODE, saveMode);

        if (updatedPhotos != null) {
            serviceIntent.putExtra(EXTRA_UPDATED_PHOTOS, (Parcelable) updatedPhotos);
        }

        if (callbackActivity != null) {
            // Callback intent will be invoked by the service once the contact is
            // saved.  The service will put the URI of the new contact as "data" on
            // the callback intent.
            Intent callbackIntent = new Intent(context, callbackActivity);
            callbackIntent.putExtra(saveModeExtraKey, saveMode);
            callbackIntent.setAction(callbackAction);
            if (updatedPhotos != null) {
                callbackIntent.putExtra(EXTRA_UPDATED_PHOTOS, (Parcelable) updatedPhotos);
            }
            serviceIntent.putExtra(ContactSaveService.EXTRA_CALLBACK_INTENT, callbackIntent);
        }
        return serviceIntent;
    }

    private void saveContact(Intent intent) {
        RawContactDeltaList state = intent.getParcelableExtra(EXTRA_CONTACT_STATE);
        boolean isProfile = intent.getBooleanExtra(EXTRA_SAVE_IS_PROFILE, false);
        Bundle updatedPhotos = intent.getParcelableExtra(EXTRA_UPDATED_PHOTOS);
<<<<<<< HEAD

        if (state == null) {
            Log.e(TAG, "Invalid arguments for saveContact request");
            return;
        }

=======
        int saveMode = intent.getIntExtra(EXTRA_SAVE_MODE, -1);
>>>>>>> 5f35f34f
        // Trim any empty fields, and RawContacts, before persisting
        final AccountTypeManager accountTypes = AccountTypeManager.getInstance(this);
        RawContactModifier.trimEmpty(state, accountTypes);

        Uri lookupUri = null;

        final ContentResolver resolver = getContentResolver();
        boolean succeeded = false;

        // Keep track of the id of a newly raw-contact (if any... there can be at most one).
        long insertedRawContactId = -1;

        // Attempt to persist changes
        int tries = 0;
        while (tries++ < PERSIST_TRIES) {
            try {
                // Build operations and try applying
                final ArrayList<ContentProviderOperation> diff = state.buildDiff();
                if (DEBUG) {
                    Log.v(TAG, "Content Provider Operations:");
                    for (ContentProviderOperation operation : diff) {
                        Log.v(TAG, operation.toString());
                    }
                }

                ContentProviderResult[] results = null;
                if (!diff.isEmpty()) {
                    results = resolver.applyBatch(ContactsContract.AUTHORITY, diff);
                    if (results == null) {
                        Log.w(TAG, "Resolver.applyBatch failed in saveContacts");
                        // Retry save
                        continue;
                    }
                }

                final long rawContactId = getRawContactId(state, diff, results);
                if (rawContactId == -1) {
                    throw new IllegalStateException("Could not determine RawContact ID after save");
                }
                // We don't have to check to see if the value is still -1.  If we reach here,
                // the previous loop iteration didn't succeed, so any ID that we obtained is bogus.
                insertedRawContactId = getInsertedRawContactId(diff, results);
                if (isProfile) {
                    // Since the profile supports local raw contacts, which may have been completely
                    // removed if all information was removed, we need to do a special query to
                    // get the lookup URI for the profile contact (if it still exists).
                    Cursor c = resolver.query(Profile.CONTENT_URI,
                            new String[] {Contacts._ID, Contacts.LOOKUP_KEY},
                            null, null, null);
                    if (c == null) {
                        continue;
                    }
                    try {
                        if (c.moveToFirst()) {
                            final long contactId = c.getLong(0);
                            final String lookupKey = c.getString(1);
                            lookupUri = Contacts.getLookupUri(contactId, lookupKey);
                        }
                    } finally {
                        c.close();
                    }
                } else {
                    final Uri rawContactUri = ContentUris.withAppendedId(RawContacts.CONTENT_URI,
                                    rawContactId);
                    lookupUri = RawContacts.getContactLookupUri(resolver, rawContactUri);
                }
                if (lookupUri != null) {
                    Log.v(TAG, "Saved contact. New URI: " + lookupUri);
                }

                // We can change this back to false later, if we fail to save the contact photo.
                succeeded = true;
                break;

            } catch (RemoteException e) {
                // Something went wrong, bail without success
                Log.e(TAG, "Problem persisting user edits", e);
                break;

            } catch (IllegalArgumentException e) {
                // This is thrown by applyBatch on malformed requests
                Log.e(TAG, "Problem persisting user edits", e);
                showToast(R.string.contactSavedErrorToast);
                break;

            } catch (OperationApplicationException e) {
                // Version consistency failed, re-parent change and try again
                Log.w(TAG, "Version consistency failed, re-parenting: " + e.toString());
                final StringBuilder sb = new StringBuilder(RawContacts._ID + " IN(");
                boolean first = true;
                final int count = state.size();
                for (int i = 0; i < count; i++) {
                    Long rawContactId = state.getRawContactId(i);
                    if (rawContactId != null && rawContactId != -1) {
                        if (!first) {
                            sb.append(',');
                        }
                        sb.append(rawContactId);
                        first = false;
                    }
                }
                sb.append(")");

                if (first) {
                    throw new IllegalStateException(
                            "Version consistency failed for a new contact", e);
                }

                final RawContactDeltaList newState = RawContactDeltaList.fromQuery(
                        isProfile
                                ? RawContactsEntity.PROFILE_CONTENT_URI
                                : RawContactsEntity.CONTENT_URI,
                        resolver, sb.toString(), null, null);
                state = RawContactDeltaList.mergeAfter(newState, state);

                // Update the new state to use profile URIs if appropriate.
                if (isProfile) {
                    for (RawContactDelta delta : state) {
                        delta.setProfileQueryUri();
                    }
                }
            }
        }

        // Now save any updated photos.  We do this at the end to ensure that
        // the ContactProvider already knows about newly-created contacts.
        if (updatedPhotos != null) {
            for (String key : updatedPhotos.keySet()) {
                Uri photoUri = updatedPhotos.getParcelable(key);
                long rawContactId = Long.parseLong(key);

                // If the raw-contact ID is negative, we are saving a new raw-contact;
                // replace the bogus ID with the new one that we actually saved the contact at.
                if (rawContactId < 0) {
                    rawContactId = insertedRawContactId;
                }

<<<<<<< HEAD
                // If the save failed, insertedRawContactId will be -1
                if (rawContactId < 0 || !saveUpdatedPhoto(rawContactId, photoUri)) {
                    succeeded = false;
                }
=======
                if (!saveUpdatedPhoto(rawContactId, photoUri, saveMode)) succeeded = false;
>>>>>>> 5f35f34f
            }
        }

        Intent callbackIntent = intent.getParcelableExtra(EXTRA_CALLBACK_INTENT);
        if (callbackIntent != null) {
            if (succeeded) {
                // Mark the intent to indicate that the save was successful (even if the lookup URI
                // is now null).  For local contacts or the local profile, it's possible that the
                // save triggered removal of the contact, so no lookup URI would exist..
                callbackIntent.putExtra(EXTRA_SAVE_SUCCEEDED, true);
            }
            callbackIntent.setData(lookupUri);
            deliverCallback(callbackIntent);
        }
    }

    /**
     * Save updated photo for the specified raw-contact.
     * @return true for success, false for failure
     */
    private boolean saveUpdatedPhoto(long rawContactId, Uri photoUri, int saveMode) {
        final Uri outputUri = Uri.withAppendedPath(
                ContentUris.withAppendedId(RawContacts.CONTENT_URI, rawContactId),
                RawContacts.DisplayPhoto.CONTENT_DIRECTORY);

        return ContactPhotoUtils.savePhotoFromUriToUri(this, photoUri, outputUri, (saveMode == 0));
    }

    /**
     * Find the ID of an existing or newly-inserted raw-contact.  If none exists, return -1.
     */
    private long getRawContactId(RawContactDeltaList state,
            final ArrayList<ContentProviderOperation> diff,
            final ContentProviderResult[] results) {
        long existingRawContactId = state.findRawContactId();
        if (existingRawContactId != -1) {
            return existingRawContactId;
        }

        return getInsertedRawContactId(diff, results);
    }

    /**
     * Find the ID of a newly-inserted raw-contact.  If none exists, return -1.
     */
    private long getInsertedRawContactId(
            final ArrayList<ContentProviderOperation> diff,
            final ContentProviderResult[] results) {
        if (results == null) {
            return -1;
        }
        final int diffSize = diff.size();
        final int numResults = results.length;
        for (int i = 0; i < diffSize && i < numResults; i++) {
            ContentProviderOperation operation = diff.get(i);
            if (operation.isInsert() && operation.getUri().getEncodedPath().contains(
                            RawContacts.CONTENT_URI.getEncodedPath())) {
                return ContentUris.parseId(results[i].uri);
            }
        }
        return -1;
    }

    /**
     * Creates an intent that can be sent to this service to create a new group as
     * well as add new members at the same time.
     *
     * @param context of the application
     * @param account in which the group should be created
     * @param label is the name of the group (cannot be null)
     * @param rawContactsToAdd is an array of raw contact IDs for contacts that
     *            should be added to the group
     * @param callbackActivity is the activity to send the callback intent to
     * @param callbackAction is the intent action for the callback intent
     */
    public static Intent createNewGroupIntent(Context context, AccountWithDataSet account,
            String label, long[] rawContactsToAdd, Class<? extends Activity> callbackActivity,
            String callbackAction) {
        Intent serviceIntent = new Intent(context, ContactSaveService.class);
        serviceIntent.setAction(ContactSaveService.ACTION_CREATE_GROUP);
        serviceIntent.putExtra(ContactSaveService.EXTRA_ACCOUNT_TYPE, account.type);
        serviceIntent.putExtra(ContactSaveService.EXTRA_ACCOUNT_NAME, account.name);
        serviceIntent.putExtra(ContactSaveService.EXTRA_DATA_SET, account.dataSet);
        serviceIntent.putExtra(ContactSaveService.EXTRA_GROUP_LABEL, label);
        serviceIntent.putExtra(ContactSaveService.EXTRA_RAW_CONTACTS_TO_ADD, rawContactsToAdd);

        // Callback intent will be invoked by the service once the new group is
        // created.
        Intent callbackIntent = new Intent(context, callbackActivity);
        callbackIntent.setAction(callbackAction);
        serviceIntent.putExtra(ContactSaveService.EXTRA_CALLBACK_INTENT, callbackIntent);

        return serviceIntent;
    }

    private void createGroup(Intent intent) {
        String accountType = intent.getStringExtra(EXTRA_ACCOUNT_TYPE);
        String accountName = intent.getStringExtra(EXTRA_ACCOUNT_NAME);
        String dataSet = intent.getStringExtra(EXTRA_DATA_SET);
        String label = intent.getStringExtra(EXTRA_GROUP_LABEL);
        final long[] rawContactsToAdd = intent.getLongArrayExtra(EXTRA_RAW_CONTACTS_TO_ADD);

        ContentValues values = new ContentValues();
        values.put(Groups.ACCOUNT_TYPE, accountType);
        values.put(Groups.ACCOUNT_NAME, accountName);
        values.put(Groups.DATA_SET, dataSet);
        values.put(Groups.TITLE, label);

        final ContentResolver resolver = getContentResolver();

        // Create the new group
        final Uri groupUri = resolver.insert(Groups.CONTENT_URI, values);

        // If there's no URI, then the insertion failed. Abort early because group members can't be
        // added if the group doesn't exist
        if (groupUri == null) {
            Log.e(TAG, "Couldn't create group with label " + label);
            return;
        }

        // Add new group members
        addMembersToGroup(resolver, rawContactsToAdd, ContentUris.parseId(groupUri));

        // TODO: Move this into the contact editor where it belongs. This needs to be integrated
        // with the way other intent extras that are passed to the {@link ContactEditorActivity}.
        values.clear();
        values.put(Data.MIMETYPE, GroupMembership.CONTENT_ITEM_TYPE);
        values.put(GroupMembership.GROUP_ROW_ID, ContentUris.parseId(groupUri));

        Intent callbackIntent = intent.getParcelableExtra(EXTRA_CALLBACK_INTENT);
        callbackIntent.setData(groupUri);
        // TODO: This can be taken out when the above TODO is addressed
        callbackIntent.putExtra(ContactsContract.Intents.Insert.DATA, Lists.newArrayList(values));
        deliverCallback(callbackIntent);
    }

    /**
     * Creates an intent that can be sent to this service to rename a group.
     */
    public static Intent createGroupRenameIntent(Context context, long groupId, String newLabel,
            Class<? extends Activity> callbackActivity, String callbackAction) {
        Intent serviceIntent = new Intent(context, ContactSaveService.class);
        serviceIntent.setAction(ContactSaveService.ACTION_RENAME_GROUP);
        serviceIntent.putExtra(ContactSaveService.EXTRA_GROUP_ID, groupId);
        serviceIntent.putExtra(ContactSaveService.EXTRA_GROUP_LABEL, newLabel);

        // Callback intent will be invoked by the service once the group is renamed.
        Intent callbackIntent = new Intent(context, callbackActivity);
        callbackIntent.setAction(callbackAction);
        serviceIntent.putExtra(ContactSaveService.EXTRA_CALLBACK_INTENT, callbackIntent);

        return serviceIntent;
    }

    private void renameGroup(Intent intent) {
        long groupId = intent.getLongExtra(EXTRA_GROUP_ID, -1);
        String label = intent.getStringExtra(EXTRA_GROUP_LABEL);

        if (groupId == -1) {
            Log.e(TAG, "Invalid arguments for renameGroup request");
            return;
        }

        ContentValues values = new ContentValues();
        values.put(Groups.TITLE, label);
        final Uri groupUri = ContentUris.withAppendedId(Groups.CONTENT_URI, groupId);
        getContentResolver().update(groupUri, values, null, null);

        Intent callbackIntent = intent.getParcelableExtra(EXTRA_CALLBACK_INTENT);
        callbackIntent.setData(groupUri);
        deliverCallback(callbackIntent);
    }

    /**
     * Creates an intent that can be sent to this service to delete a group.
     */
    public static Intent createGroupDeletionIntent(Context context, long groupId) {
        Intent serviceIntent = new Intent(context, ContactSaveService.class);
        serviceIntent.setAction(ContactSaveService.ACTION_DELETE_GROUP);
        serviceIntent.putExtra(ContactSaveService.EXTRA_GROUP_ID, groupId);
        return serviceIntent;
    }

    private void deleteGroup(Intent intent) {
        long groupId = intent.getLongExtra(EXTRA_GROUP_ID, -1);
        if (groupId == -1) {
            Log.e(TAG, "Invalid arguments for deleteGroup request");
            return;
        }

        getContentResolver().delete(
                ContentUris.withAppendedId(Groups.CONTENT_URI, groupId), null, null);
    }

    /**
     * Creates an intent that can be sent to this service to rename a group as
     * well as add and remove members from the group.
     *
     * @param context of the application
     * @param groupId of the group that should be modified
     * @param newLabel is the updated name of the group (can be null if the name
     *            should not be updated)
     * @param rawContactsToAdd is an array of raw contact IDs for contacts that
     *            should be added to the group
     * @param rawContactsToRemove is an array of raw contact IDs for contacts
     *            that should be removed from the group
     * @param callbackActivity is the activity to send the callback intent to
     * @param callbackAction is the intent action for the callback intent
     */
    public static Intent createGroupUpdateIntent(Context context, long groupId, String newLabel,
            long[] rawContactsToAdd, long[] rawContactsToRemove,
            Class<? extends Activity> callbackActivity, String callbackAction) {
        Intent serviceIntent = new Intent(context, ContactSaveService.class);
        serviceIntent.setAction(ContactSaveService.ACTION_UPDATE_GROUP);
        serviceIntent.putExtra(ContactSaveService.EXTRA_GROUP_ID, groupId);
        serviceIntent.putExtra(ContactSaveService.EXTRA_GROUP_LABEL, newLabel);
        serviceIntent.putExtra(ContactSaveService.EXTRA_RAW_CONTACTS_TO_ADD, rawContactsToAdd);
        serviceIntent.putExtra(ContactSaveService.EXTRA_RAW_CONTACTS_TO_REMOVE,
                rawContactsToRemove);

        // Callback intent will be invoked by the service once the group is updated
        Intent callbackIntent = new Intent(context, callbackActivity);
        callbackIntent.setAction(callbackAction);
        serviceIntent.putExtra(ContactSaveService.EXTRA_CALLBACK_INTENT, callbackIntent);

        return serviceIntent;
    }

    private void updateGroup(Intent intent) {
        long groupId = intent.getLongExtra(EXTRA_GROUP_ID, -1);
        String label = intent.getStringExtra(EXTRA_GROUP_LABEL);
        long[] rawContactsToAdd = intent.getLongArrayExtra(EXTRA_RAW_CONTACTS_TO_ADD);
        long[] rawContactsToRemove = intent.getLongArrayExtra(EXTRA_RAW_CONTACTS_TO_REMOVE);

        if (groupId == -1) {
            Log.e(TAG, "Invalid arguments for updateGroup request");
            return;
        }

        final ContentResolver resolver = getContentResolver();
        final Uri groupUri = ContentUris.withAppendedId(Groups.CONTENT_URI, groupId);

        // Update group name if necessary
        if (label != null) {
            ContentValues values = new ContentValues();
            values.put(Groups.TITLE, label);
            resolver.update(groupUri, values, null, null);
        }

        // Add and remove members if necessary
        addMembersToGroup(resolver, rawContactsToAdd, groupId);
        removeMembersFromGroup(resolver, rawContactsToRemove, groupId);

        Intent callbackIntent = intent.getParcelableExtra(EXTRA_CALLBACK_INTENT);
        callbackIntent.setData(groupUri);
        deliverCallback(callbackIntent);
    }

    private static void addMembersToGroup(ContentResolver resolver, long[] rawContactsToAdd,
            long groupId) {
        if (rawContactsToAdd == null) {
            return;
        }
        for (long rawContactId : rawContactsToAdd) {
            try {
                final ArrayList<ContentProviderOperation> rawContactOperations =
                        new ArrayList<ContentProviderOperation>();

                // Build an assert operation to ensure the contact is not already in the group
                final ContentProviderOperation.Builder assertBuilder = ContentProviderOperation
                        .newAssertQuery(Data.CONTENT_URI);
                assertBuilder.withSelection(Data.RAW_CONTACT_ID + "=? AND " +
                        Data.MIMETYPE + "=? AND " + GroupMembership.GROUP_ROW_ID + "=?",
                        new String[] { String.valueOf(rawContactId),
                        GroupMembership.CONTENT_ITEM_TYPE, String.valueOf(groupId)});
                assertBuilder.withExpectedCount(0);
                rawContactOperations.add(assertBuilder.build());

                // Build an insert operation to add the contact to the group
                final ContentProviderOperation.Builder insertBuilder = ContentProviderOperation
                        .newInsert(Data.CONTENT_URI);
                insertBuilder.withValue(Data.RAW_CONTACT_ID, rawContactId);
                insertBuilder.withValue(Data.MIMETYPE, GroupMembership.CONTENT_ITEM_TYPE);
                insertBuilder.withValue(GroupMembership.GROUP_ROW_ID, groupId);
                rawContactOperations.add(insertBuilder.build());

                if (DEBUG) {
                    for (ContentProviderOperation operation : rawContactOperations) {
                        Log.v(TAG, operation.toString());
                    }
                }

                // Apply batch
                if (!rawContactOperations.isEmpty()) {
                    resolver.applyBatch(ContactsContract.AUTHORITY, rawContactOperations);
                }
            } catch (RemoteException e) {
                // Something went wrong, bail without success
                Log.e(TAG, "Problem persisting user edits for raw contact ID " +
                        String.valueOf(rawContactId), e);
            } catch (OperationApplicationException e) {
                // The assert could have failed because the contact is already in the group,
                // just continue to the next contact
                Log.w(TAG, "Assert failed in adding raw contact ID " +
                        String.valueOf(rawContactId) + ". Already exists in group " +
                        String.valueOf(groupId), e);
            }
        }
    }

    private static void removeMembersFromGroup(ContentResolver resolver, long[] rawContactsToRemove,
            long groupId) {
        if (rawContactsToRemove == null) {
            return;
        }
        for (long rawContactId : rawContactsToRemove) {
            // Apply the delete operation on the data row for the given raw contact's
            // membership in the given group. If no contact matches the provided selection, then
            // nothing will be done. Just continue to the next contact.
            resolver.delete(Data.CONTENT_URI, Data.RAW_CONTACT_ID + "=? AND " +
                    Data.MIMETYPE + "=? AND " + GroupMembership.GROUP_ROW_ID + "=?",
                    new String[] { String.valueOf(rawContactId),
                    GroupMembership.CONTENT_ITEM_TYPE, String.valueOf(groupId)});
        }
    }

    /**
     * Creates an intent that can be sent to this service to star or un-star a contact.
     */
    public static Intent createSetStarredIntent(Context context, Uri contactUri, boolean value) {
        Intent serviceIntent = new Intent(context, ContactSaveService.class);
        serviceIntent.setAction(ContactSaveService.ACTION_SET_STARRED);
        serviceIntent.putExtra(ContactSaveService.EXTRA_CONTACT_URI, contactUri);
        serviceIntent.putExtra(ContactSaveService.EXTRA_STARRED_FLAG, value);

        return serviceIntent;
    }

    private void setStarred(Intent intent) {
        Uri contactUri = intent.getParcelableExtra(EXTRA_CONTACT_URI);
        boolean value = intent.getBooleanExtra(EXTRA_STARRED_FLAG, false);
        if (contactUri == null) {
            Log.e(TAG, "Invalid arguments for setStarred request");
            return;
        }

        final ContentValues values = new ContentValues(1);
        values.put(Contacts.STARRED, value);
        getContentResolver().update(contactUri, values, null, null);

        // Undemote the contact if necessary
        final Cursor c = getContentResolver().query(contactUri, new String[] {Contacts._ID},
                null, null, null);
        if (c == null) {
            return;
        }
        try {
            if (c.moveToFirst()) {
                final long id = c.getLong(0);

                // Don't bother undemoting if this contact is the user's profile.
                if (id < Profile.MIN_ID) {
                    PinnedPositions.undemote(getContentResolver(), id);
                }
            }
        } finally {
            c.close();
        }
    }

    /**
     * Creates an intent that can be sent to this service to set the redirect to voicemail.
     */
    public static Intent createSetSendToVoicemail(Context context, Uri contactUri,
            boolean value) {
        Intent serviceIntent = new Intent(context, ContactSaveService.class);
        serviceIntent.setAction(ContactSaveService.ACTION_SET_SEND_TO_VOICEMAIL);
        serviceIntent.putExtra(ContactSaveService.EXTRA_CONTACT_URI, contactUri);
        serviceIntent.putExtra(ContactSaveService.EXTRA_SEND_TO_VOICEMAIL_FLAG, value);

        return serviceIntent;
    }

    private void setSendToVoicemail(Intent intent) {
        Uri contactUri = intent.getParcelableExtra(EXTRA_CONTACT_URI);
        boolean value = intent.getBooleanExtra(EXTRA_SEND_TO_VOICEMAIL_FLAG, false);
        if (contactUri == null) {
            Log.e(TAG, "Invalid arguments for setRedirectToVoicemail");
            return;
        }

        final ContentValues values = new ContentValues(1);
        values.put(Contacts.SEND_TO_VOICEMAIL, value);
        getContentResolver().update(contactUri, values, null, null);
    }

    /**
     * Creates an intent that can be sent to this service to save the contact's ringtone.
     */
    public static Intent createSetRingtone(Context context, Uri contactUri,
            String value) {
        Intent serviceIntent = new Intent(context, ContactSaveService.class);
        serviceIntent.setAction(ContactSaveService.ACTION_SET_RINGTONE);
        serviceIntent.putExtra(ContactSaveService.EXTRA_CONTACT_URI, contactUri);
        serviceIntent.putExtra(ContactSaveService.EXTRA_CUSTOM_RINGTONE, value);

        return serviceIntent;
    }

    private void setRingtone(Intent intent) {
        Uri contactUri = intent.getParcelableExtra(EXTRA_CONTACT_URI);
        String value = intent.getStringExtra(EXTRA_CUSTOM_RINGTONE);
        if (contactUri == null) {
            Log.e(TAG, "Invalid arguments for setRingtone");
            return;
        }
        ContentValues values = new ContentValues(1);
        values.put(Contacts.CUSTOM_RINGTONE, value);
        getContentResolver().update(contactUri, values, null, null);
    }

    /**
     * Creates an intent that sets the selected data item as super primary (default)
     */
    public static Intent createSetSuperPrimaryIntent(Context context, long dataId) {
        Intent serviceIntent = new Intent(context, ContactSaveService.class);
        serviceIntent.setAction(ContactSaveService.ACTION_SET_SUPER_PRIMARY);
        serviceIntent.putExtra(ContactSaveService.EXTRA_DATA_ID, dataId);
        return serviceIntent;
    }

    private void setSuperPrimary(Intent intent) {
        long dataId = intent.getLongExtra(EXTRA_DATA_ID, -1);
        if (dataId == -1) {
            Log.e(TAG, "Invalid arguments for setSuperPrimary request");
            return;
        }

        ContactUpdateUtils.setSuperPrimary(this, dataId);
    }

    /**
     * Creates an intent that clears the primary flag of all data items that belong to the same
     * raw_contact as the given data item. Will only clear, if the data item was primary before
     * this call
     */
    public static Intent createClearPrimaryIntent(Context context, long dataId) {
        Intent serviceIntent = new Intent(context, ContactSaveService.class);
        serviceIntent.setAction(ContactSaveService.ACTION_CLEAR_PRIMARY);
        serviceIntent.putExtra(ContactSaveService.EXTRA_DATA_ID, dataId);
        return serviceIntent;
    }

    private void clearPrimary(Intent intent) {
        long dataId = intent.getLongExtra(EXTRA_DATA_ID, -1);
        if (dataId == -1) {
            Log.e(TAG, "Invalid arguments for clearPrimary request");
            return;
        }

        // Update the primary values in the data record.
        ContentValues values = new ContentValues(1);
        values.put(Data.IS_SUPER_PRIMARY, 0);
        values.put(Data.IS_PRIMARY, 0);

        getContentResolver().update(ContentUris.withAppendedId(Data.CONTENT_URI, dataId),
                values, null, null);
    }

    /**
     * Creates an intent that can be sent to this service to delete a contact.
     */
    public static Intent createDeleteContactIntent(Context context, Uri contactUri) {
        Intent serviceIntent = new Intent(context, ContactSaveService.class);
        serviceIntent.setAction(ContactSaveService.ACTION_DELETE_CONTACT);
        serviceIntent.putExtra(ContactSaveService.EXTRA_CONTACT_URI, contactUri);
        return serviceIntent;
    }

    /**
     * Creates an intent that can be sent to this service to delete multiple contacts.
     */
    public static Intent createDeleteMultipleContactsIntent(Context context,
            long[] contactIds) {
        Intent serviceIntent = new Intent(context, ContactSaveService.class);
        serviceIntent.setAction(ContactSaveService.ACTION_DELETE_MULTIPLE_CONTACTS);
        serviceIntent.putExtra(ContactSaveService.EXTRA_CONTACT_IDS, contactIds);
        return serviceIntent;
    }

    private void deleteContact(Intent intent) {
        Uri contactUri = intent.getParcelableExtra(EXTRA_CONTACT_URI);
        if (contactUri == null) {
            Log.e(TAG, "Invalid arguments for deleteContact request");
            return;
        }

        getContentResolver().delete(contactUri, null, null);
    }

    private void deleteMultipleContacts(Intent intent) {
        final long[] contactIds = intent.getLongArrayExtra(EXTRA_CONTACT_IDS);
        if (contactIds == null) {
            Log.e(TAG, "Invalid arguments for deleteMultipleContacts request");
            return;
        }
        for (long contactId : contactIds) {
            final Uri contactUri = ContentUris.withAppendedId(Contacts.CONTENT_URI, contactId);
            getContentResolver().delete(contactUri, null, null);
        }
        showToast(R.string.contacts_deleted_toast);
    }

    /**
     * Creates an intent that can be sent to this service to join two contacts.
     * The resulting contact uses the name from {@param contactId1} if possible.
     */
    public static Intent createJoinContactsIntent(Context context, long contactId1,
            long contactId2, Class<? extends Activity> callbackActivity, String callbackAction) {
        Intent serviceIntent = new Intent(context, ContactSaveService.class);
        serviceIntent.setAction(ContactSaveService.ACTION_JOIN_CONTACTS);
        serviceIntent.putExtra(ContactSaveService.EXTRA_CONTACT_ID1, contactId1);
        serviceIntent.putExtra(ContactSaveService.EXTRA_CONTACT_ID2, contactId2);

        // Callback intent will be invoked by the service once the contacts are joined.
        Intent callbackIntent = new Intent(context, callbackActivity);
        callbackIntent.setAction(callbackAction);
        serviceIntent.putExtra(ContactSaveService.EXTRA_CALLBACK_INTENT, callbackIntent);

        return serviceIntent;
    }

    /**
     * Creates an intent to join all raw contacts inside {@param contactIds}'s contacts.
     * No special attention is paid to where the resulting contact's name is taken from.
     */
    public static Intent createJoinSeveralContactsIntent(Context context, long[] contactIds) {
        Intent serviceIntent = new Intent(context, ContactSaveService.class);
        serviceIntent.setAction(ContactSaveService.ACTION_JOIN_SEVERAL_CONTACTS);
        serviceIntent.putExtra(ContactSaveService.EXTRA_CONTACT_IDS, contactIds);
        return serviceIntent;
    }


    private interface JoinContactQuery {
        String[] PROJECTION = {
                RawContacts._ID,
                RawContacts.CONTACT_ID,
                RawContacts.DISPLAY_NAME_SOURCE,
        };

        int _ID = 0;
        int CONTACT_ID = 1;
        int DISPLAY_NAME_SOURCE = 2;
    }

    private interface ContactEntityQuery {
        String[] PROJECTION = {
                Contacts.Entity.DATA_ID,
                Contacts.Entity.CONTACT_ID,
                Contacts.Entity.IS_SUPER_PRIMARY,
        };
        String SELECTION = Data.MIMETYPE + " = '" + StructuredName.CONTENT_ITEM_TYPE + "'" +
                " AND " + StructuredName.DISPLAY_NAME + "=" + Contacts.DISPLAY_NAME +
                " AND " + StructuredName.DISPLAY_NAME + " IS NOT NULL " +
                " AND " + StructuredName.DISPLAY_NAME + " != '' ";

        int DATA_ID = 0;
        int CONTACT_ID = 1;
        int IS_SUPER_PRIMARY = 2;
    }

    private void joinSeveralContacts(Intent intent) {
        final long[] contactIds = intent.getLongArrayExtra(EXTRA_CONTACT_IDS);

        // Load raw contact IDs for all contacts involved.
        long rawContactIds[] = getRawContactIdsForAggregation(contactIds);
        if (rawContactIds == null) {
            Log.e(TAG, "Invalid arguments for joinSeveralContacts request");
            return;
        }

        // For each pair of raw contacts, insert an aggregation exception
        final ContentResolver resolver = getContentResolver();
        final ArrayList<ContentProviderOperation> operations
                = new ArrayList<ContentProviderOperation>();
        for (int i = 0; i < rawContactIds.length; i++) {
            for (int j = 0; j < rawContactIds.length; j++) {
                if (i != j) {
                    buildJoinContactDiff(operations, rawContactIds[i], rawContactIds[j]);
                }
            }
        }

        // Apply all aggregation exceptions as one batch
        try {
            resolver.applyBatch(ContactsContract.AUTHORITY, operations);
            showToast(R.string.contactsJoinedMessage);
        } catch (RemoteException | OperationApplicationException e) {
            Log.e(TAG, "Failed to apply aggregation exception batch", e);
            showToast(R.string.contactSavedErrorToast);
        }
    }


    private void joinContacts(Intent intent) {
        long contactId1 = intent.getLongExtra(EXTRA_CONTACT_ID1, -1);
        long contactId2 = intent.getLongExtra(EXTRA_CONTACT_ID2, -1);

        // Load raw contact IDs for all raw contacts involved - currently edited and selected
        // in the join UIs.
        long rawContactIds[] = getRawContactIdsForAggregation(contactId1, contactId2);
        if (rawContactIds == null) {
            Log.e(TAG, "Invalid arguments for joinContacts request");
            return;
        }

        ArrayList<ContentProviderOperation> operations = new ArrayList<ContentProviderOperation>();

        // For each pair of raw contacts, insert an aggregation exception
        for (int i = 0; i < rawContactIds.length; i++) {
            for (int j = 0; j < rawContactIds.length; j++) {
                if (i != j) {
                    buildJoinContactDiff(operations, rawContactIds[i], rawContactIds[j]);
                }
            }
        }

        final ContentResolver resolver = getContentResolver();

        // Use the name for contactId1 as the name for the newly aggregated contact.
        final Uri contactId1Uri = ContentUris.withAppendedId(
                Contacts.CONTENT_URI, contactId1);
        final Uri entityUri = Uri.withAppendedPath(
                contactId1Uri, Contacts.Entity.CONTENT_DIRECTORY);
        Cursor c = resolver.query(entityUri,
                ContactEntityQuery.PROJECTION, ContactEntityQuery.SELECTION, null, null);
        if (c == null) {
            Log.e(TAG, "Unable to open Contacts DB cursor");
            showToast(R.string.contactSavedErrorToast);
            return;
        }
        long dataIdToAddSuperPrimary = -1;
        try {
            if (c.moveToFirst()) {
                dataIdToAddSuperPrimary = c.getLong(ContactEntityQuery.DATA_ID);
            }
        } finally {
            c.close();
        }

        // Mark the name from contactId1 IS_SUPER_PRIMARY to make sure that the contact
        // display name does not change as a result of the join.
        if (dataIdToAddSuperPrimary != -1) {
            Builder builder = ContentProviderOperation.newUpdate(
                    ContentUris.withAppendedId(Data.CONTENT_URI, dataIdToAddSuperPrimary));
            builder.withValue(Data.IS_SUPER_PRIMARY, 1);
            builder.withValue(Data.IS_PRIMARY, 1);
            operations.add(builder.build());
        }

        boolean success = false;
        // Apply all aggregation exceptions as one batch
        try {
            resolver.applyBatch(ContactsContract.AUTHORITY, operations);
            showToast(R.string.contactsJoinedMessage);
            success = true;
        } catch (RemoteException | OperationApplicationException e) {
            Log.e(TAG, "Failed to apply aggregation exception batch", e);
            showToast(R.string.contactSavedErrorToast);
        }

        Intent callbackIntent = intent.getParcelableExtra(EXTRA_CALLBACK_INTENT);
        if (success) {
            Uri uri = RawContacts.getContactLookupUri(resolver,
                    ContentUris.withAppendedId(RawContacts.CONTENT_URI, rawContactIds[0]));
            callbackIntent.setData(uri);
        }
        deliverCallback(callbackIntent);
    }

    private long[] getRawContactIdsForAggregation(long[] contactIds) {
        if (contactIds == null) {
            return null;
        }

        final ContentResolver resolver = getContentResolver();
        long rawContactIds[];

        final StringBuilder queryBuilder = new StringBuilder();
        final String stringContactIds[] = new String[contactIds.length];
        for (int i = 0; i < contactIds.length; i++) {
            queryBuilder.append(RawContacts.CONTACT_ID + "=?");
            stringContactIds[i] = String.valueOf(contactIds[i]);
            if (contactIds[i] == -1) {
                return null;
            }
            if (i == contactIds.length -1) {
                break;
            }
            queryBuilder.append(" OR ");
        }

        final Cursor c = resolver.query(RawContacts.CONTENT_URI,
                JoinContactQuery.PROJECTION,
                queryBuilder.toString(),
                stringContactIds, null);
        if (c == null) {
            Log.e(TAG, "Unable to open Contacts DB cursor");
            showToast(R.string.contactSavedErrorToast);
            return null;
        }
        try {
            if (c.getCount() < 2) {
                Log.e(TAG, "Not enough raw contacts to aggregate together.");
                return null;
            }
            rawContactIds = new long[c.getCount()];
            for (int i = 0; i < rawContactIds.length; i++) {
                c.moveToPosition(i);
                long rawContactId = c.getLong(JoinContactQuery._ID);
                rawContactIds[i] = rawContactId;
            }
        } finally {
            c.close();
        }
        return rawContactIds;
    }

    private long[] getRawContactIdsForAggregation(long contactId1, long contactId2) {
        return getRawContactIdsForAggregation(new long[] {contactId1, contactId2});
    }

    /**
     * Construct a {@link AggregationExceptions#TYPE_KEEP_TOGETHER} ContentProviderOperation.
     */
    private void buildJoinContactDiff(ArrayList<ContentProviderOperation> operations,
            long rawContactId1, long rawContactId2) {
        Builder builder =
                ContentProviderOperation.newUpdate(AggregationExceptions.CONTENT_URI);
        builder.withValue(AggregationExceptions.TYPE, AggregationExceptions.TYPE_KEEP_TOGETHER);
        builder.withValue(AggregationExceptions.RAW_CONTACT_ID1, rawContactId1);
        builder.withValue(AggregationExceptions.RAW_CONTACT_ID2, rawContactId2);
        operations.add(builder.build());
    }

    /**
     * Shows a toast on the UI thread.
     */
    private void showToast(final int message) {
        mMainHandler.post(new Runnable() {

            @Override
            public void run() {
                Toast.makeText(ContactSaveService.this, message, Toast.LENGTH_LONG).show();
            }
        });
    }

    private void deliverCallback(final Intent callbackIntent) {
        mMainHandler.post(new Runnable() {

            @Override
            public void run() {
                deliverCallbackOnUiThread(callbackIntent);
            }
        });
    }

    void deliverCallbackOnUiThread(final Intent callbackIntent) {
        // TODO: this assumes that if there are multiple instances of the same
        // activity registered, the last one registered is the one waiting for
        // the callback. Validity of this assumption needs to be verified.
        for (Listener listener : sListeners) {
            if (callbackIntent.getComponent().equals(
                    ((Activity) listener).getIntent().getComponent())) {
                listener.onServiceCompleted(callbackIntent);
                return;
            }
        }
    }
}<|MERGE_RESOLUTION|>--- conflicted
+++ resolved
@@ -344,16 +344,13 @@
         RawContactDeltaList state = intent.getParcelableExtra(EXTRA_CONTACT_STATE);
         boolean isProfile = intent.getBooleanExtra(EXTRA_SAVE_IS_PROFILE, false);
         Bundle updatedPhotos = intent.getParcelableExtra(EXTRA_UPDATED_PHOTOS);
-<<<<<<< HEAD
 
         if (state == null) {
             Log.e(TAG, "Invalid arguments for saveContact request");
             return;
         }
 
-=======
         int saveMode = intent.getIntExtra(EXTRA_SAVE_MODE, -1);
->>>>>>> 5f35f34f
         // Trim any empty fields, and RawContacts, before persisting
         final AccountTypeManager accountTypes = AccountTypeManager.getInstance(this);
         RawContactModifier.trimEmpty(state, accountTypes);
@@ -491,14 +488,10 @@
                     rawContactId = insertedRawContactId;
                 }
 
-<<<<<<< HEAD
                 // If the save failed, insertedRawContactId will be -1
-                if (rawContactId < 0 || !saveUpdatedPhoto(rawContactId, photoUri)) {
+                if (rawContactId < 0 || !saveUpdatedPhoto(rawContactId, photoUri, saveMode)) {
                     succeeded = false;
                 }
-=======
-                if (!saveUpdatedPhoto(rawContactId, photoUri, saveMode)) succeeded = false;
->>>>>>> 5f35f34f
             }
         }
 
