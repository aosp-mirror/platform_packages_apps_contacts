LOCAL_PATH:= $(call my-dir)
include $(CLEAR_VARS)

LOCAL_MODULE_TAGS := optional

contacts_common_dir := ../ContactsCommon
phone_common_dir := ../PhoneCommon

src_dirs := src $(contacts_common_dir)/src $(phone_common_dir)/src
res_dirs := res $(contacts_common_dir)/res $(phone_common_dir)/res

LOCAL_SRC_FILES := $(call all-java-files-under, $(src_dirs))
LOCAL_RESOURCE_DIR := $(addprefix $(LOCAL_PATH)/, $(res_dirs)) \
    frameworks/support/v7/cardview/res

LOCAL_AAPT_FLAGS := \
    --auto-add-overlay \
    --extra-packages com.android.contacts.common \
    --extra-packages com.android.phone.common \
    --extra-packages android.support.v7.cardview

LOCAL_JAVA_LIBRARIES := telephony-common voip-common
LOCAL_STATIC_JAVA_LIBRARIES := \
    com.android.vcard \
    android-common \
    guava \
    android-support-v13 \
    android-support-v7-cardview \
    android-support-v7-palette \
    android-support-v4 \
    libphonenumber

LOCAL_PACKAGE_NAME := Contacts
LOCAL_CERTIFICATE := shared
LOCAL_PRIVILEGED_MODULE := true

LOCAL_PROGUARD_FLAG_FILES := proguard.flags

<<<<<<< HEAD
# LOCAL_SDK_VERSION := current
=======
LOCAL_SDK_VERSION := current
>>>>>>> 6b19ebe5

include $(BUILD_PACKAGE)

# Use the folloing include to make our test apk.
include $(call all-makefiles-under,$(LOCAL_PATH))<|MERGE_RESOLUTION|>--- conflicted
+++ resolved
@@ -36,11 +36,7 @@
 
 LOCAL_PROGUARD_FLAG_FILES := proguard.flags
 
-<<<<<<< HEAD
-# LOCAL_SDK_VERSION := current
-=======
 LOCAL_SDK_VERSION := current
->>>>>>> 6b19ebe5
 
 include $(BUILD_PACKAGE)
 
