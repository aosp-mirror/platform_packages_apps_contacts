<?xml version="1.0" encoding="utf-8"?>
<!-- Copyright (C) 2011 The Android Open Source Project

     Licensed under the Apache License, Version 2.0 (the "License");
     you may not use this file except in compliance with the License.
     You may obtain a copy of the License at

          http://www.apache.org/licenses/LICENSE-2.0

     Unless required by applicable law or agreed to in writing, software
     distributed under the License is distributed on an "AS IS" BASIS,
     WITHOUT WARRANTIES OR CONDITIONS OF ANY KIND, either express or implied.
     See the License for the specific language governing permissions and
     limitations under the License.
-->
<menu xmlns:android="http://schemas.android.com/apk/res/android">
    <item
        android:id="@+id/search_on_action_bar"
        android:title="@string/menu_search"
        android:icon="@drawable/ic_dial_action_search"
        android:showAsAction="ifRoom" />

    <!-- This should come after the other menus in CallLog and Dialpad -->
    <item
        android:id="@+id/menu_call_settings"
        android:title="@string/call_settings"
        android:showAsAction="withText"
        android:orderInCategory="2" />

    <item
        android:id="@+id/filter_option"
        android:title="@string/menu_contacts_filter"
        android:showAsAction="withText" />

    <item
        android:id="@+id/add_contact"
        android:icon="@drawable/ic_add_contact_holo_dark"
        android:title="@string/menu_newContact"
<<<<<<< HEAD
=======
        android:showAsAction="withText" />

    <!-- Ugly hack: empty item never clickable.
         This is for forcing search icon on left even when there's a single item
         in the bottom ActionBar.
         We intentionally don't use android:icon to avoid other issues around item with
         a null icon.

         TODO: look for better idea. -->
    <item
        android:id="@+id/fake_menu_item"
        android:actionLayout="@layout/empty2"
>>>>>>> f8bb328e
        android:showAsAction="ifRoom" />
</menu><|MERGE_RESOLUTION|>--- conflicted
+++ resolved
@@ -36,9 +36,7 @@
         android:id="@+id/add_contact"
         android:icon="@drawable/ic_add_contact_holo_dark"
         android:title="@string/menu_newContact"
-<<<<<<< HEAD
-=======
-        android:showAsAction="withText" />
+        android:showAsAction="ifRoom" />
 
     <!-- Ugly hack: empty item never clickable.
          This is for forcing search icon on left even when there's a single item
@@ -50,6 +48,5 @@
     <item
         android:id="@+id/fake_menu_item"
         android:actionLayout="@layout/empty2"
->>>>>>> f8bb328e
         android:showAsAction="ifRoom" />
 </menu>