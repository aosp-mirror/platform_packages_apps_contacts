--- conflicted
+++ resolved
@@ -1814,11 +1814,7 @@
 
     <!-- Toast shown on settings screen when importing from SIM completes with an error -->
     <string name="sim_import_failed_toast">Failed to import SIM contacts</string>
-<<<<<<< HEAD
-=======
-
-    <!-- Error message displayed to user when they started the app, but could not sign in to Google's servers. [CHAR LIMIT=50]-->
-    <string name="connection_failed">Failed to sign in</string>
+
     <!-- Title of SIM import dialog for accessibility; this isn't displayed but is announced
      by talkback when the window is shown -->
     <string name="sim_import_dialog_title">Select contacts to import</string>
@@ -1826,5 +1822,4 @@
     <!-- Content description of the cancel navigation icon shown in SIM import dialog toolbar -->
     <string name="sim_import_cancel_content_description">Cancel import</string>
 
->>>>>>> d846ec8e
 </resources>