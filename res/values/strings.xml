--- conflicted
+++ resolved
@@ -706,15 +706,6 @@
          than one vCard files available in the system. -->
     <string name="import_all_vcard_string">Import all vCard files</string>
 
-<<<<<<< HEAD
-    <!-- Dialog message shown when searching vCard data from SD Card -->
-    <string name="searching_vcard_message">Searching for vCard data on SD card</string>
-
-    <!-- Dialog title shown when scanning vCard data failed. -->
-    <string name="scanning_sdcard_failed_title">Scanning SD card failed</string>
-
-    <!-- Dialog message shown when searching vCard data failed.
-=======
     <!-- Dialog message shown when searching VCard data from SD Card [CHAR LIMIT=NONE] -->
     <string name="searching_vcard_message" product="nosdcard">Searching for vCard data in shared storage</string>
     <!-- Dialog message shown when searching VCard data from SD Card -->
@@ -729,7 +720,6 @@
          An exact reason for the failure should [CHAR LIMIT=NONE] -->
     <string name="scanning_sdcard_failed_message" product="nosdcard">Scanning shared storage failed (Reason: \"<xliff:g id="fail_reason">%s</xliff:g>\")</string>
     <!-- Dialog message shown when searching VCard data failed.
->>>>>>> 1fc2ff66
          An exact reason for the failure should -->
     <string name="scanning_sdcard_failed_message" product="default">Scanning SD card failed (Reason: \"<xliff:g id="fail_reason">%s</xliff:g>\")</string>
 
