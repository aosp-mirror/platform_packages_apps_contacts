<?xml version="1.0" encoding="utf-8"?>
<!--
     Copyright (C) 2016 The Android Open Source Project

     Licensed under the Apache License, Version 2.0 (the "License");
     you may not use this file except in compliance with the License.
     You may obtain a copy of the License at

          http://www.apache.org/licenses/LICENSE-2.0

     Unless required by applicable law or agreed to in writing, software
     distributed under the License is distributed on an "AS IS" BASIS,
     WITHOUT WARRANTIES OR CONDITIONS OF ANY KIND, either express or implied.
     See the License for the specific language governing permissions and
     limitations under the License.
-->

<android.support.v4.widget.DrawerLayout
    xmlns:android="http://schemas.android.com/apk/res/android"
    xmlns:app="http://schemas.android.com/apk/res-auto"
    xmlns:tools="http://schemas.android.com/tools"
    android:id="@+id/drawer_layout"
    android:layout_width="match_parent"
    android:layout_height="match_parent"
    android:fitsSystemWindows="true"
    tools:openDrawer="start">

<<<<<<< HEAD
    <!-- To prevent hamburger menu from getting the initial focus. -->
    <View
        android:focusable="true"
        android:focusableInTouchMode="true"
        android:layout_width="1px"
        android:layout_height="1px" >
        <requestFocus/>
    </View>

    <LinearLayout xmlns:android="http://schemas.android.com/apk/res/android"
        android:id="@+id/fragment_container"
        android:orientation="vertical"
        android:layout_width="match_parent"
        android:layout_height="match_parent">

        <include
            layout="@layout/people_activity_toolbar"
            android:id="@+id/toolbar_parent" />

        <FrameLayout
            android:id="@+id/content_frame"
            android:layout_width="match_parent"
            android:layout_height="fill_parent"
            android:background="?android:attr/windowBackground" />
    </LinearLayout>

    <android.support.design.widget.NavigationView
        android:id="@+id/nav_view"
        android:theme="@style/NavigationDrawerMenuItemTextAppearance"
        android:layout_width="wrap_content"
        android:layout_height="match_parent"
        android:layout_gravity="start"
        android:fitsSystemWindows="true"
        app:itemBackground="@drawable/drawer_item_background"
        app:headerLayout="@layout/nav_header_main"
        app:menu="@menu/activity_main_drawer"/>
=======
    <include layout="@layout/contacts_main_content"/>
>>>>>>> 1476e464

</android.support.v4.widget.DrawerLayout><|MERGE_RESOLUTION|>--- conflicted
+++ resolved
@@ -24,16 +24,6 @@
     android:layout_height="match_parent"
     android:fitsSystemWindows="true"
     tools:openDrawer="start">
-
-<<<<<<< HEAD
-    <!-- To prevent hamburger menu from getting the initial focus. -->
-    <View
-        android:focusable="true"
-        android:focusableInTouchMode="true"
-        android:layout_width="1px"
-        android:layout_height="1px" >
-        <requestFocus/>
-    </View>
 
     <LinearLayout xmlns:android="http://schemas.android.com/apk/res/android"
         android:id="@+id/fragment_container"
@@ -62,8 +52,5 @@
         app:itemBackground="@drawable/drawer_item_background"
         app:headerLayout="@layout/nav_header_main"
         app:menu="@menu/activity_main_drawer"/>
-=======
-    <include layout="@layout/contacts_main_content"/>
->>>>>>> 1476e464
 
 </android.support.v4.widget.DrawerLayout>