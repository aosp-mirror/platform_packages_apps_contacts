--- conflicted
+++ resolved
@@ -13,19 +13,6 @@
 -keep class com.google.android.libraries.material.featurehighlight.** { *; }
 
 # Needed for tests
-<<<<<<< HEAD
--keep class com.android.contacts.common.** { *;}
--keep class com.android.contacts.interactions.** { *;}
--keep class com.android.contacts.util.SyncUtil { *;}
--keep class com.google.common.base.Objects { *;}
--keep class com.google.common.base.Preconditions { *;}
--keep class com.google.common.collect.ImmutableMap { *;}
--keep class com.google.common.collect.ImmutableSet { *;}
--keep class com.google.common.collect.Lists { *;}
--keep class com.google.common.collect.Maps { *;}
--keep class com.google.common.collect.Multimap { *;}
--keep class com.google.common.collect.Sets { *;}
-=======
 -keep class com.android.contacts.common.compat.CompatUtils { *; }
 -keep class com.android.contacts.common.Collapser { *; }
 -keep class com.android.contacts.common.ContactsUtils { *; }
@@ -98,7 +85,6 @@
 -keep class com.google.common.collect.Maps { *; }
 -keep class com.google.common.collect.Multimap { *; }
 -keep class com.google.common.collect.Sets { *; }
->>>>>>> 6bb8718b
 
 # Any class or method annotated with NeededForTesting or NeededForReflection.
 -keep @com.android.contacts.common.testing.NeededForTesting class *
