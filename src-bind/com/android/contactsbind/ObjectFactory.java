/*
 * Copyright (C) 2016 The Android Open Source Project
 *
 * Licensed under the Apache License, Version 2.0 (the "License"); you may not use this file except
 * in compliance with the License. You may obtain a copy of the License at
 *
 * http://www.apache.org/licenses/LICENSE-2.0
 *
 * Unless required by applicable law or agreed to in writing, software distributed under the License
 * is distributed on an "AS IS" BASIS, WITHOUT WARRANTIES OR CONDITIONS OF ANY KIND, either express
 * or implied. See the License for the specific language governing permissions and limitations under
 * the License.
 */
package com.android.contactsbind;

import com.android.contacts.common.logging.Logger;
import com.android.contacts.common.preference.PreferenceManager;
<<<<<<< HEAD
import com.android.contactsbind.search.AutocompleteHelper;
import com.android.contacts.common.util.DeviceAccountFilter;
import com.android.contacts.common.util.DeviceAccountPresentationValues;
=======
import com.android.contacts.common.util.DeviceLocalAccountTypeFactory;
>>>>>>> fac695a3

import android.app.Fragment;
import android.content.Context;

/**
 * Creates default bindings for overlays.
 */
public class ObjectFactory {

    public static Logger getLogger() {
        return null;
    }

    public static PreferenceManager getPreferenceManager(Context context) { return null; }

<<<<<<< HEAD
    public static AutocompleteHelper getAutocompleteHelper(Context context) {
        return null;
    }

    public static DeviceAccountPresentationValues createDeviceAccountPresentationValues(Context context) {
        return new DeviceAccountPresentationValues.Default(context);
    }

    public static DeviceAccountFilter getDeviceAccountFilter(Context context) {
        return DeviceAccountFilter.ONLY_NULL;
=======
    public static DeviceLocalAccountTypeFactory getDeviceLocalAccountTypeFactory(Context context) {
        return new DeviceLocalAccountTypeFactory.Default(context);
>>>>>>> fac695a3
    }

    public static Fragment getDuplicatesFragment() {
        return null;
    }

    public static Fragment getDuplicatesUtilFragment() {
        return null;
    }
}<|MERGE_RESOLUTION|>--- conflicted
+++ resolved
@@ -15,13 +15,8 @@
 
 import com.android.contacts.common.logging.Logger;
 import com.android.contacts.common.preference.PreferenceManager;
-<<<<<<< HEAD
 import com.android.contactsbind.search.AutocompleteHelper;
-import com.android.contacts.common.util.DeviceAccountFilter;
-import com.android.contacts.common.util.DeviceAccountPresentationValues;
-=======
 import com.android.contacts.common.util.DeviceLocalAccountTypeFactory;
->>>>>>> fac695a3
 
 import android.app.Fragment;
 import android.content.Context;
@@ -37,21 +32,12 @@
 
     public static PreferenceManager getPreferenceManager(Context context) { return null; }
 
-<<<<<<< HEAD
     public static AutocompleteHelper getAutocompleteHelper(Context context) {
         return null;
     }
 
-    public static DeviceAccountPresentationValues createDeviceAccountPresentationValues(Context context) {
-        return new DeviceAccountPresentationValues.Default(context);
-    }
-
-    public static DeviceAccountFilter getDeviceAccountFilter(Context context) {
-        return DeviceAccountFilter.ONLY_NULL;
-=======
     public static DeviceLocalAccountTypeFactory getDeviceLocalAccountTypeFactory(Context context) {
         return new DeviceLocalAccountTypeFactory.Default(context);
->>>>>>> fac695a3
     }
 
     public static Fragment getDuplicatesFragment() {
