<?xml version="1.0" encoding="utf-8"?>
<!-- Copyright (C) 2006 The Android Open Source Project

     Licensed under the Apache License, Version 2.0 (the "License");
     you may not use this file except in compliance with the License.
     You may obtain a copy of the License at

          http://www.apache.org/licenses/LICENSE-2.0

     Unless required by applicable law or agreed to in writing, software
     distributed under the License is distributed on an "AS IS" BASIS,
     WITHOUT WARRANTIES OR CONDITIONS OF ANY KIND, either express or implied.
     See the License for the specific language governing permissions and
     limitations under the License.
-->

<manifest xmlns:android="http://schemas.android.com/apk/res/android"
<<<<<<< HEAD
    package="com.android.contacts"
    android:versionCode="20000"
    android:versionName="2.0.0">
=======
          package="com.android.contacts"
          android:versionCode="10700"
          android:versionName="1.7.0">
>>>>>>> c9c2c45e

    <uses-sdk
        android:minSdkVersion="21"
        android:targetSdkVersion="25"/>

    <original-package android:name="com.android.contacts"/>

    <!-- Contacts permission listed first because order determines
         order that permissions are requested with some OEMs -->
    <uses-permission android:name="android.permission.READ_CONTACTS"/>
    <uses-permission android:name="android.permission.WRITE_CONTACTS"/>
    <uses-permission android:name="android.permission.GET_ACCOUNTS"/>
    <uses-permission android:name="android.permission.GET_ACCOUNTS_PRIVILEGED"/>
    <uses-permission android:name="android.permission.MANAGE_ACCOUNTS"/>
    <uses-permission android:name="android.permission.ACCESS_NETWORK_STATE"/>
    <uses-permission android:name="android.permission.CALL_PHONE"/>
    <uses-permission android:name="android.permission.READ_PROFILE"/>
    <uses-permission android:name="android.permission.WRITE_PROFILE"/>
    <uses-permission android:name="android.permission.INTERNET"/>
    <uses-permission android:name="android.permission.NFC"/>
    <uses-permission android:name="android.permission.READ_PHONE_STATE"/>
    <uses-permission android:name="android.permission.WAKE_LOCK"/>
    <uses-permission android:name="android.permission.WRITE_SETTINGS"/>
    <uses-permission android:name="android.permission.USE_CREDENTIALS"/>
    <uses-permission android:name="android.permission.VIBRATE"/>
    <uses-permission android:name="android.permission.READ_SYNC_SETTINGS"/>
    <uses-permission android:name="android.permission.READ_EXTERNAL_STORAGE"/>
    <uses-permission android:name="com.android.launcher.permission.INSTALL_SHORTCUT"/>
    <!-- Following used for QuickContacts -->
    <uses-permission android:name="android.permission.READ_CALL_LOG"/>
    <uses-permission android:name="android.permission.READ_SMS"/>
    <uses-permission android:name="android.permission.READ_CALENDAR"/>
    <uses-permission android:name="com.android.voicemail.permission.READ_VOICEMAIL"/>
    <!-- Following used for Contact metadata syncing -->
    <uses-permission android:name="android.permission.WRITE_SYNC_SETTINGS"/>
    <!-- Following used for getting the status of the contacts sync adapter -->
    <uses-permission android:name="android.permission.READ_SYNC_STATS"/>

    <uses-feature
        android:name="android.hardware.telephony"
        android:required="false"/>

    <application
        android:name="com.android.contacts.ContactsApplication"
        android:hardwareAccelerated="true"
        android:icon="@mipmap/ic_contacts_launcher"
        android:label="@string/applicationLabel"
        android:supportsRtl="true"
        android:taskAffinity="android.task.contacts"
        android:usesCleartextTraffic="false">
        <!-- The main Contacts activity with the contact list, favorites, and groups. -->
        <activity
            android:name=".activities.PeopleActivity"
            android:alwaysRetainTaskState="true"
            android:launchMode="singleTop"
            android:resizeableActivity="true"
            android:theme="@style/PeopleActivityTheme"
            >
            <intent-filter>
                <action android:name="android.intent.action.MAIN"/>

                <category android:name="android.intent.category.DEFAULT"/>
                <category android:name="android.intent.category.LAUNCHER"/>
                <category android:name="android.intent.category.BROWSABLE"/>
                <category android:name="android.intent.category.APP_CONTACTS"/>
            </intent-filter>
            <intent-filter>
                <action android:name="com.android.contacts.action.LIST_DEFAULT"/>

                <category android:name="android.intent.category.DEFAULT"/>
                <category android:name="android.intent.category.TAB"/>
            </intent-filter>

            <intent-filter>
                <action android:name="com.android.contacts.action.LIST_CONTACTS"/>

                <category android:name="android.intent.category.DEFAULT"/>
                <category android:name="android.intent.category.TAB"/>
            </intent-filter>

            <intent-filter>
                <action android:name="com.android.contacts.action.LIST_ALL_CONTACTS"/>

                <category android:name="android.intent.category.DEFAULT"/>
                <category android:name="android.intent.category.TAB"/>
            </intent-filter>

            <intent-filter>
                <action android:name="com.android.contacts.action.LIST_CONTACTS_WITH_PHONES"/>

                <category android:name="android.intent.category.DEFAULT"/>
                <category android:name="android.intent.category.TAB"/>
            </intent-filter>

            <intent-filter>
                <action android:name="com.android.contacts.action.LIST_STARRED"/>

                <category android:name="android.intent.category.DEFAULT"/>
                <category android:name="android.intent.category.TAB"/>
            </intent-filter>

            <intent-filter>
                <action android:name="com.android.contacts.action.LIST_FREQUENT"/>

                <category android:name="android.intent.category.DEFAULT"/>
                <category android:name="android.intent.category.TAB"/>
            </intent-filter>

            <intent-filter>
                <action android:name="com.android.contacts.action.LIST_STREQUENT"/>

                <category android:name="android.intent.category.DEFAULT"/>
                <category android:name="android.intent.category.TAB"/>
            </intent-filter>

            <intent-filter>
                <action android:name="android.intent.action.SEARCH"/>
                <category android:name="android.intent.category.DEFAULT"/>
                <data android:mimeType="vnd.android.cursor.dir/contact"/>
            </intent-filter>

            <intent-filter>
                <action android:name="android.intent.action.SEARCH"/>
                <category android:name="android.intent.category.DEFAULT"/>
            </intent-filter>

            <intent-filter>
                <action android:name="android.intent.action.VIEW"/>
                <category android:name="android.intent.category.DEFAULT"/>

                <data android:mimeType="vnd.android.cursor.dir/person"/>
                <data android:mimeType="vnd.android.cursor.dir/contact"/>
                <data android:mimeType="vnd.android.cursor.item/group"/>
            </intent-filter>

            <intent-filter>
                <action android:name="android.intent.action.EDIT"/>
                <category android:name="android.intent.category.DEFAULT"/>
                <data android:mimeType="vnd.android.cursor.item/group"/>
            </intent-filter>

            <intent-filter>
                <action android:name="android.intent.action.INSERT"/>
                <category android:name="android.intent.category.DEFAULT"/>
                <data android:mimeType="vnd.android.cursor.dir/group"/>
            </intent-filter>

            <meta-data
                android:name="android.app.searchable"
                android:resource="@xml/searchable"
                />

            <meta-data
                android:name="android.app.shortcuts"
                android:resource="@xml/shortcuts"
                />

        </activity>

        <activity
            android:name=".activities.ContactSelectionActivity"
            android:clearTaskOnLaunch="true"
            android:launchMode="singleTop"
            android:theme="@style/ContactPickerTheme"
            android:uiOptions="splitActionBarWhenNarrow"
            android:windowSoftInputMode="adjustResize">
            <intent-filter>
                <action android:name="android.intent.action.INSERT_OR_EDIT"/>
                <category android:name="android.intent.category.DEFAULT"/>

                <data android:mimeType="vnd.android.cursor.item/person"/>
                <data android:mimeType="vnd.android.cursor.item/contact"/>
                <data android:mimeType="vnd.android.cursor.item/raw_contact"/>
            </intent-filter>

            <intent-filter>
                <action android:name="android.intent.action.PICK"/>
                <category android:name="android.intent.category.DEFAULT"/>

                <data android:mimeType="vnd.android.cursor.dir/contact"/>
                <data android:mimeType="vnd.android.cursor.dir/person"/>
                <data android:mimeType="vnd.android.cursor.dir/phone_v2"/>
                <data android:mimeType="vnd.android.cursor.dir/phone"/>
                <data android:mimeType="vnd.android.cursor.dir/postal-address_v2"/>
                <data android:mimeType="vnd.android.cursor.dir/postal-address"/>
                <data android:mimeType="vnd.android.cursor.dir/email_v2"/>
                <data android:mimeType="vnd.android.cursor.dir/group"/>
            </intent-filter>

            <intent-filter>
                <action android:name="android.intent.action.GET_CONTENT"/>
                <category android:name="android.intent.category.DEFAULT"/>

                <data android:mimeType="vnd.android.cursor.item/contact"/>
                <data android:mimeType="vnd.android.cursor.item/person"/>
                <data android:mimeType="vnd.android.cursor.item/phone_v2"/>
                <data android:mimeType="vnd.android.cursor.item/phone"/>
                <data android:mimeType="vnd.android.cursor.item/postal-address_v2"/>
                <data android:mimeType="vnd.android.cursor.item/postal-address"/>
            </intent-filter>

            <intent-filter>
                <action android:name="com.android.contacts.action.JOIN_CONTACT"/>
                <category android:name="android.intent.category.DEFAULT"/>
            </intent-filter>
        </activity>

        <!-- Backwards compatibility: somebody may have hard coded this activity name -->
        <activity-alias
            android:name="ContactsListActivity"
            android:targetActivity=".activities.PeopleActivity"
            />

        <!-- Backwards compatibility: "Contacts" from Honeycomb -->
        <activity-alias
            android:name=".activities.ContactsFrontDoor"
            android:exported="true"
            android:targetActivity=".activities.PeopleActivity"
            />

        <!-- Backwards compatibility: "Contacts" from Gingerbread and earlier -->
        <activity-alias
            android:name="DialtactsContactsEntryActivity"
            android:exported="true"
            android:targetActivity=".activities.PeopleActivity"
            />

        <!-- Used to set options -->
        <activity
            android:name=".preference.ContactsPreferenceActivity"
            android:exported="false"
            android:label="@string/activity_title_settings"
            android:launchMode="singleTop"
            android:theme="@style/ContactsPreferencesTheme"/>

        <activity
            android:name=".activities.LicenseActivity"
            android:exported="true"
            android:label="@string/activity_title_licenses"
            android:theme="@style/ContactsPreferencesTheme"/>

        <!-- Used to filter contacts list by account -->
        <activity
            android:name=".list.AccountFilterActivity"
            android:label="@string/activity_title_contacts_filter"
            android:theme="@style/ContactListFilterTheme"/>

        <!-- Used to select display and sync groups -->
        <activity
            android:name=".list.CustomContactListFilterActivity"
            android:label="@string/custom_list_filter"
            android:theme="@style/ContactListFilterTheme"/>

        <activity
            android:name=".activities.RequestPermissionsActivity"
            android:exported="false"
            android:theme="@style/PeopleTheme"/>

        <activity
            android:name=".activities.RequestDesiredPermissionsActivity"
            android:exported="false"
            android:theme="@style/PeopleTheme"/>

        <activity
            android:name=".activities.RequestImportVCardPermissionsActivity"
            android:exported="false"
            android:theme="@style/PeopleTheme"/>

        <activity
            android:name=".activities.ShowOrCreateActivity"
            android:theme="@android:style/Theme.Material.Light.Dialog.NoActionBar">

            <intent-filter>
                <action android:name="com.android.contacts.action.SHOW_OR_CREATE_CONTACT"/>
                <category android:name="android.intent.category.DEFAULT"/>

                <data android:scheme="mailto"/>
                <data android:scheme="tel"/>
            </intent-filter>
        </activity>

        <activity
            android:name=".quickcontact.QuickContactActivity"
            android:excludeFromRecents="true"
            android:launchMode="singleTop"
            android:taskAffinity=""
            android:theme="@style/Theme.QuickContact"
            android:windowSoftInputMode="stateUnchanged">

            <intent-filter>
                <action android:name="com.android.contacts.action.QUICK_CONTACT"/>
                <action android:name="android.provider.action.QUICK_CONTACT"/>

                <category android:name="android.intent.category.DEFAULT"/>

                <data android:mimeType="vnd.android.cursor.item/contact"/>
                <data android:mimeType="vnd.android.cursor.item/person"/>
            </intent-filter>

            <intent-filter>
                <action android:name="android.intent.action.VIEW"/>
                <category android:name="android.intent.category.DEFAULT"/>

                <data android:mimeType="vnd.android.cursor.item/person"/>
                <data android:mimeType="vnd.android.cursor.item/contact"/>
                <data android:mimeType="vnd.android.cursor.item/raw_contact"/>
            </intent-filter>
        </activity>

        <receiver
            android:name=".quickcontact.QuickContactBroadcastReceiver"
            android:exported="false"/>

        <activity-alias
            android:name="ContactShortcut"
            android:icon="@drawable/logo_quick_contacts_color_44in48dp"
            android:label="@string/shortcutContact"
            android:targetActivity=".activities.ContactSelectionActivity">

            <intent-filter>
                <action android:name="android.intent.action.CREATE_SHORTCUT"/>
                <category android:name="android.intent.category.DEFAULT"/>
            </intent-filter>

        </activity-alias>

        <activity-alias
            android:name="alias.DialShortcut"
            android:icon="@drawable/logo_quick_contacts_dialer_color_44in48dp"
            android:label="@string/shortcutDialContact"
            android:targetActivity=".activities.ContactSelectionActivity">

            <intent-filter>
                <action android:name="android.intent.action.CREATE_SHORTCUT"/>

                <category android:name="android.intent.category.DEFAULT"/>
                <category android:name="android.intent.category.CAR_MODE"/>
            </intent-filter>

        </activity-alias>

        <activity-alias
            android:name="alias.MessageShortcut"
            android:icon="@drawable/logo_quick_contacts_mail_color_44in48dp"
            android:label="@string/shortcutMessageContact"
            android:targetActivity=".activities.ContactSelectionActivity">

            <intent-filter>
                <action android:name="android.intent.action.CREATE_SHORTCUT"/>
                <category android:name="android.intent.category.DEFAULT"/>
            </intent-filter>

        </activity-alias>

        <!-- Accounts changed prompt that can appear when creating a new contact. -->
        <activity
            android:name=".activities.ContactEditorAccountsChangedActivity"
            android:exported="false"
            android:theme="@style/ContactEditorAccountsChangedActivityTheme"
            android:windowSoftInputMode="adjustResize"/>

        <!-- Edit or create a contact with only the most important fields displayed initially. -->
        <activity
            android:name=".activities.ContactEditorActivity"
            android:theme="@style/EditorActivityTheme"
            android:windowSoftInputMode="stateHidden|adjustResize">

            <intent-filter>
                <action android:name="android.intent.action.INSERT"/>
                <category android:name="android.intent.category.DEFAULT"/>

                <data android:mimeType="vnd.android.cursor.dir/person"/>
                <data android:mimeType="vnd.android.cursor.dir/contact"/>
                <data android:mimeType="vnd.android.cursor.dir/raw_contact"/>
            </intent-filter>
        </activity>

        <!-- Keep support for apps that expect the Compact editor -->
        <activity-alias
            android:name="com.android.contacts.activities.CompactContactEditorActivity"
            android:exported="true"
            android:targetActivity=".activities.ContactEditorActivity">
            <intent-filter android:priority="-1">
                <action android:name="android.intent.action.INSERT"/>
                <category android:name="android.intent.category.DEFAULT"/>

                <data android:mimeType="vnd.android.cursor.dir/person"/>
                <data android:mimeType="vnd.android.cursor.dir/contact"/>
                <data android:mimeType="vnd.android.cursor.dir/raw_contact"/>
            </intent-filter>
        </activity-alias>

        <activity
            android:name=".activities.ContactEditorSpringBoardActivity"
            android:theme="@style/TransparentThemeAppCompat">

            <intent-filter>
                <action android:name="android.intent.action.EDIT"/>
                <category android:name="android.intent.category.DEFAULT"/>

                <data android:mimeType="vnd.android.cursor.item/person"/>
                <data android:mimeType="vnd.android.cursor.item/contact"/>
                <data android:mimeType="vnd.android.cursor.item/raw_contact"/>
            </intent-filter>
        </activity>

        <activity android:name=".test.FragmentTestActivity">
            <intent-filter>
                <category android:name="android.intent.category.TEST"/>
            </intent-filter>
        </activity>

        <!-- Stub service used to keep our process alive long enough for
             background threads to finish their operations. -->
        <service
            android:name=".util.EmptyService"
            android:exported="false"/>

        <!-- Service to save a contact -->
        <service
            android:name=".ContactSaveService"
            android:exported="false"/>

        <!-- Service to import contacts from the SIM card -->
        <service
            android:name=".SimImportService"
            android:exported="false"/>

        <!-- Attaches a photo to a contact. Started from external applications -->
        <activity
            android:name=".activities.AttachPhotoActivity"
            android:label="@string/attach_photo_dialog_title"
            android:taskAffinity="">
            <intent-filter>
                <action android:name="android.intent.action.ATTACH_DATA"/>
                <data android:mimeType="image/*"/>
                <category android:name="android.intent.category.DEFAULT"/>
            </intent-filter>
        </activity>

        <!-- vCard related -->
        <activity
            android:name=".vcard.ImportVCardActivity"
            android:configChanges="orientation|screenSize|keyboardHidden"
            android:theme="@style/BackgroundOnlyTheme">
            <intent-filter>
                <action android:name="android.intent.action.VIEW"/>

                <data android:mimeType="text/directory"/>
                <data android:mimeType="text/vcard"/>
                <data android:mimeType="text/x-vcard"/>

                <category android:name="android.intent.category.DEFAULT"/>
            </intent-filter>
        </activity>

        <activity
            android:name=".vcard.NfcImportVCardActivity"
            android:configChanges="orientation|screenSize|keyboardHidden"
            android:theme="@style/BackgroundOnlyTheme">
            <intent-filter>
                <action android:name="android.nfc.action.NDEF_DISCOVERED"/>

                <data android:mimeType="text/vcard"/>
                <data android:mimeType="text/x-vcard"/>

                <category android:name="android.intent.category.DEFAULT"/>
            </intent-filter>
        </activity>

        <activity
            android:name=".vcard.CancelActivity"
            android:theme="@style/BackgroundOnlyTheme"/>

        <activity
            android:name=".vcard.SelectAccountActivity"
            android:theme="@style/BackgroundOnlyTheme"/>

        <activity
            android:name=".vcard.ExportVCardActivity"
            android:theme="@style/BackgroundOnlyTheme"/>

        <activity
            android:name=".vcard.ShareVCardActivity"
            android:theme="@style/BackgroundOnlyTheme"/>

        <activity
            android:name=".activities.SimImportActivity"
            android:label="@string/sim_import_title"
            android:theme="@style/PeopleThemeAppCompat.FullScreenDialog.SimImportActivity"/>


        <service
            android:name=".vcard.VCardService"
            android:exported="false"/>
        <!-- end vCard related -->

        <!-- Intercept Dialer Intents for devices without a phone.
             This activity should have the same intent filters as the DialtactsActivity,
             so that its capturing the same events. Omit android.intent.category.LAUNCHER, because
             we don't want this to show up in the Launcher. The priorities of the intent-filters
             are set lower, so that the user does not see a disambig dialog -->
        <activity
            android:name="com.android.contacts.NonPhoneActivity"
            android:theme="@style/NonPhoneActivityTheme">
            <intent-filter android:priority="-1">
                <action android:name="android.intent.action.MAIN"/>

                <category android:name="android.intent.category.DEFAULT"/>
                <category android:name="android.intent.category.BROWSABLE"/>
            </intent-filter>
            <intent-filter android:priority="-1">
                <action android:name="android.intent.action.VIEW"/>

                <category android:name="android.intent.category.DEFAULT"/>
                <category android:name="android.intent.category.BROWSABLE"/>

                <data android:scheme="tel"/>
            </intent-filter>
            <intent-filter android:priority="-1">
                <action android:name="android.intent.action.VIEW"/>

                <category android:name="android.intent.category.DEFAULT"/>
                <category android:name="android.intent.category.BROWSABLE"/>

                <data android:mimeType="vnd.android.cursor.dir/calls"/>
            </intent-filter>
        </activity>

        <activity
            android:name="com.android.contacts.dialog.CallSubjectDialog"
            android:theme="@style/Theme.CallSubjectDialogTheme"
            android:windowSoftInputMode="stateVisible|adjustResize">
            <intent-filter>
                <action android:name="android.intent.action.VIEW"/>
            </intent-filter>
        </activity>

        <!-- Service that is exclusively for the Phone application that sends out a view
             notification. This service might be removed in future versions of the app.

             This is called explicitly by the phone app via package name and class.
             (PhoneUtils.sendViewNotificationAsync()).  If this service moves, then phone
             needs to be changed as well.
        -->
        <service
            android:name=".ViewNotificationService"
            android:exported="true"
            android:permission="android.permission.WRITE_CONTACTS">
            <intent-filter>
                <action android:name="com.android.contacts.VIEW_NOTIFICATION"/>
                <data android:mimeType="vnd.android.cursor.item/contact"/>
            </intent-filter>
        </service>

        <!-- Service used to run JobScheduler jobs -->
        <service
            android:name="com.android.contacts.ContactsJobService"
            android:permission="android.permission.BIND_JOB_SERVICE"/>

        <provider
            android:name="android.support.v4.content.FileProvider"
            android:authorities="@string/contacts_file_provider_authority"
            android:exported="false"
            android:grantUriPermissions="true">
            <meta-data
                android:name="android.support.FILE_PROVIDER_PATHS"
                android:resource="@xml/file_paths"/>
        </provider>

        <meta-data
            android:name="android.nfc.disable_beam_default"
            android:value="true"/>

    </application>
</manifest><|MERGE_RESOLUTION|>--- conflicted
+++ resolved
@@ -15,15 +15,9 @@
 -->
 
 <manifest xmlns:android="http://schemas.android.com/apk/res/android"
-<<<<<<< HEAD
-    package="com.android.contacts"
-    android:versionCode="20000"
-    android:versionName="2.0.0">
-=======
           package="com.android.contacts"
-          android:versionCode="10700"
-          android:versionName="1.7.0">
->>>>>>> c9c2c45e
+          android:versionCode="20000"
+          android:versionName="2.0.0">
 
     <uses-sdk
         android:minSdkVersion="21"
