--- conflicted
+++ resolved
@@ -16,13 +16,8 @@
 
 <manifest xmlns:android="http://schemas.android.com/apk/res/android"
     package="com.android.contacts"
-<<<<<<< HEAD
-    android:versionCode="10407"
-    android:versionName="1.4.7">
-=======
     android:versionCode="10408"
     android:versionName="1.4.8">
->>>>>>> 82f4b931
 
     <uses-sdk android:minSdkVersion="21" android:targetSdkVersion="24" />
     <original-package android:name="com.android.contacts" />
