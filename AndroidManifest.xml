<?xml version="1.0" encoding="utf-8"?>
<!-- Copyright (C) 2006 The Android Open Source Project

     Licensed under the Apache License, Version 2.0 (the "License");
     you may not use this file except in compliance with the License.
     You may obtain a copy of the License at
  
          http://www.apache.org/licenses/LICENSE-2.0
  
     Unless required by applicable law or agreed to in writing, software
     distributed under the License is distributed on an "AS IS" BASIS,
     WITHOUT WARRANTIES OR CONDITIONS OF ANY KIND, either express or implied.
     See the License for the specific language governing permissions and
     limitations under the License.
-->

<manifest xmlns:android="http://schemas.android.com/apk/res/android"
    package="com.android.contacts"
    android:sharedUserId="android.uid.shared"
>

    <uses-permission android:name="android.permission.CALL_PRIVILEGED" />
    <uses-permission android:name="android.permission.READ_CONTACTS" />
    <uses-permission android:name="android.permission.WRITE_CONTACTS" />
    <uses-permission android:name="android.permission.INTERNET" />
    <uses-permission android:name="android.permission.READ_PHONE_STATE" />
    <uses-permission android:name="android.permission.MODIFY_PHONE_STATE" />
    <uses-permission android:name="com.google.android.googleapps.permission.GOOGLE_AUTH.mail" />
<<<<<<< HEAD
    <uses-permission android:name="android.permission.WAKE_LOCK" />
    <uses-permission android:name="android.permission.WRITE_EXTERNAL_STORAGE" />
=======
    <uses-permission android:name="android.permission.USE_CREDENTIALS" />
>>>>>>> fb936a69

    <application
        android:label="@string/contactsList"
        android:icon="@drawable/ic_launcher_contacts"
        android:process="android.process.acore"
        android:taskAffinity="android.task.contacts"
    >

        <!-- A virtual 12 key dialer -->
        <activity android:name="TwelveKeyDialer"
            android:launchMode="singleTop"
        >
            <intent-filter>
                <action android:name="com.android.phone.action.TOUCH_DIALER" />
                <category android:name="android.intent.category.DEFAULT" />
                <category android:name="android.intent.category.TAB" />
            </intent-filter>
        </activity>

        <!-- A list of recent calls -->
        <activity android:name="RecentCallsListActivity"
            android:label="@string/recentCallsIconLabel"
        >
            <intent-filter>
                <action android:name="com.android.phone.action.RECENT_CALLS" />
                <category android:name="android.intent.category.DEFAULT" />
                <category android:name="android.intent.category.TAB" />
            </intent-filter>
        </activity>

        <!-- Tab container for TwelveKeyDialer and RecentCallsList -->
        <activity android:name="DialtactsActivity"
            android:label="@string/launcherDialer"
            android:theme="@android:style/Theme.NoTitleBar"
            android:launchMode="singleTask"
            android:clearTaskOnLaunch="true"
            android:icon="@drawable/ic_launcher_phone"
            android:screenOrientation="nosensor"
        >
            <intent-filter>
                <action android:name="android.intent.action.DIAL" />
                <category android:name="android.intent.category.DEFAULT" />
                <category android:name="android.intent.category.BROWSABLE" />
                <data android:mimeType="vnd.android.cursor.item/phone" />
                <data android:mimeType="vnd.android.cursor.item/person" />
            </intent-filter>
            <intent-filter>
                <action android:name="android.intent.action.DIAL" />
                <category android:name="android.intent.category.DEFAULT" />
                <category android:name="android.intent.category.BROWSABLE" />
                <data android:scheme="voicemail" />
            </intent-filter>
            <intent-filter>
                <action android:name="android.intent.action.DIAL" />
                <category android:name="android.intent.category.DEFAULT" />
            </intent-filter>
            <intent-filter>
                <action android:name="android.intent.action.MAIN" />
                <category android:name="android.intent.category.DEFAULT" />
                <category android:name="android.intent.category.LAUNCHER" />
                <category android:name="android.intent.category.BROWSABLE" />
            </intent-filter>
            <intent-filter>
                <action android:name="android.intent.action.VIEW" />
                <action android:name="android.intent.action.DIAL" />
                <category android:name="android.intent.category.DEFAULT" />
                <category android:name="android.intent.category.BROWSABLE" />
                <data android:scheme="tel" />
            </intent-filter>
            <intent-filter>
                <action android:name="android.intent.action.VIEW" />
                <category android:name="android.intent.category.DEFAULT" />
                <category android:name="android.intent.category.BROWSABLE" />
                <data android:mimeType="vnd.android.cursor.dir/calls" />
            </intent-filter>
            <intent-filter>
                <action android:name="android.intent.action.CALL_BUTTON" />
                <category android:name="android.intent.category.DEFAULT" />
                <category android:name="android.intent.category.BROWSABLE" />
            </intent-filter>
        </activity>

        <!-- Tab container for Activity Stream and Contacts -->
        <activity-alias android:name="DialtactsContactsEntryActivity"
            android:targetActivity="DialtactsActivity"
            android:label="@string/contactsList"
            android:icon="@drawable/ic_launcher_contacts"
        >
            <intent-filter>
                <action android:name="android.intent.action.MAIN" />
                <category android:name="android.intent.category.DEFAULT" />
                <category android:name="android.intent.category.LAUNCHER" />
                <category android:name="android.intent.category.BROWSABLE" />
            </intent-filter>

            <intent-filter>
                <action android:name="android.intent.action.VIEW" />
                <category android:name="android.intent.category.DEFAULT" />
                <data android:mimeType="vnd.android.cursor.dir/person" />
            </intent-filter>

            <intent-filter>
                <action android:name="com.android.contacts.action.FILTER_CONTACTS" />
                <category android:name="android.intent.category.DEFAULT" />
            </intent-filter>
        </activity-alias>

        <!-- An empty activity that presents the DialtactActivity's Favorites tab -->
        <activity-alias android:name="DialtactsFavoritesEntryActivity"
            android:targetActivity="DialtactsActivity"
        >
            <intent-filter>
                <action android:name="android.intent.action.MAIN" />
                <category android:name="android.intent.category.DEFAULT" />
            </intent-filter>
        </activity-alias>

        <!-- The actual list of contacts, usually embedded in ContactsActivity -->
        <activity android:name="ContactsListActivity"
            android:label="@string/contactsList"
            android:clearTaskOnLaunch="true"
        >
            <intent-filter>
                <action android:name="com.android.contacts.action.LIST_DEFAULT" />
                <category android:name="android.intent.category.DEFAULT" />
                <category android:name="android.intent.category.TAB" />
            </intent-filter>

            <intent-filter>
                <action android:name="com.android.contacts.action.LIST_CONTACTS" />
                <category android:name="android.intent.category.DEFAULT" />
                <category android:name="android.intent.category.TAB" />
            </intent-filter>

            <intent-filter>
                <action android:name="com.android.contacts.action.LIST_ALL_CONTACTS" />
                <category android:name="android.intent.category.DEFAULT" />
                <category android:name="android.intent.category.TAB" />
            </intent-filter>

            <intent-filter>
                <action android:name="com.android.contacts.action.LIST_CONTACTS_WITH_PHONES" />
                <category android:name="android.intent.category.DEFAULT" />
                <category android:name="android.intent.category.TAB" />
            </intent-filter>

            <intent-filter android:label="@string/starredList">
                <action android:name="com.android.contacts.action.LIST_STARRED" />
                <category android:name="android.intent.category.DEFAULT" />
                <category android:name="android.intent.category.TAB" />
            </intent-filter>

            <intent-filter android:label="@string/frequentList">
                <action android:name="com.android.contacts.action.LIST_FREQUENT" />
                <category android:name="android.intent.category.DEFAULT" />
                <category android:name="android.intent.category.TAB" />
            </intent-filter>

            <intent-filter android:label="@string/strequentList">
                <action android:name="com.android.contacts.action.LIST_STREQUENT" />
                <category android:name="android.intent.category.DEFAULT" />
                <category android:name="android.intent.category.TAB" />
            </intent-filter>

            <intent-filter>
                <action android:name="com.android.contacts.action.JOIN_AGGREGATE" />
                <category android:name="android.intent.category.DEFAULT" />
            </intent-filter>

            <intent-filter>
                <action android:name="android.intent.action.INSERT_OR_EDIT" />
                <category android:name="android.intent.category.DEFAULT" />
                <data android:mimeType="vnd.android.cursor.item/contact" />
                <data android:mimeType="vnd.android.cursor.item/person" />
            </intent-filter>

            <intent-filter>
                <action android:name="android.intent.action.PICK" />
                <category android:name="android.intent.category.DEFAULT" />
                <data android:mimeType="vnd.android.cursor.dir/contact" />
                <data android:mimeType="vnd.android.cursor.dir/person" />
                <data android:mimeType="vnd.android.cursor.dir/phone" />
                <data android:mimeType="vnd.android.cursor.dir/postal-address" />
            </intent-filter>

            <intent-filter>
                <action android:name="android.intent.action.GET_CONTENT" />
                <category android:name="android.intent.category.DEFAULT" />
                <data android:mimeType="vnd.android.cursor.item/contact" />
                <data android:mimeType="vnd.android.cursor.item/person" />
                <data android:mimeType="vnd.android.cursor.item/phone" />
                <data android:mimeType="vnd.android.cursor.item/postal-address" />
            </intent-filter>

            <intent-filter>
                <action android:name="android.intent.action.SEARCH" />
                <category android:name="android.intent.category.DEFAULT" />
            </intent-filter>

            <meta-data android:name="android.app.searchable"
                android:resource="@xml/searchable"
            />
        </activity>

        <activity android:name=".DisplayGroupsActivity" android:label="@string/displayGroups" />

        <activity
            android:name="ShowOrCreateActivity"
            android:theme="@style/ShowOrCreateTheme">

            <intent-filter>
                <action android:name="com.android.contacts.action.SHOW_OR_CREATE_CONTACT" />
                <category android:name="android.intent.category.DEFAULT" />
                <data android:scheme="mailto" />
                <data android:scheme="tel" />
            </intent-filter>

            <intent-filter>
                <action android:name="com.android.contacts.action.SHOW_OR_CREATE_CONTACT" />
                <category android:name="android.intent.category.DEFAULT" />
                <data android:mimeType="vnd.android.cursor.item/person" android:host="contacts" />
                <data android:mimeType="vnd.android.cursor.item/contact" android:host="com.android.contacts" />
            </intent-filter>
        </activity>

        <activity-alias android:name="ContactShortcut"
            android:targetActivity="ContactsListActivity"
            android:label="@string/shortcutContact"
            android:icon="@drawable/ic_launcher_shortcut_contact">

            <intent-filter>
                <action android:name="android.intent.action.CREATE_SHORTCUT" />
                <category android:name="android.intent.category.DEFAULT" />
            </intent-filter>

        </activity-alias>

        <activity-alias android:name="alias.DialShortcut"
            android:targetActivity="ContactsListActivity"
            android:label="@string/shortcutDialContact"
            android:icon="@drawable/ic_launcher_shortcut_contact">

            <intent-filter>
                <action android:name="android.intent.action.CREATE_SHORTCUT" />
                <category android:name="android.intent.category.DEFAULT" />
            </intent-filter>

        </activity-alias>

        <activity-alias android:name="alias.MessageShortcut"
            android:targetActivity="ContactsListActivity"
            android:label="@string/shortcutMessageContact"
            android:icon="@drawable/ic_launcher_shortcut_contact">

            <intent-filter>
                <action android:name="android.intent.action.CREATE_SHORTCUT" />
                <category android:name="android.intent.category.DEFAULT" />
            </intent-filter>

        </activity-alias>

        <activity android:name="CallDetailActivity"
            android:label="@string/callDetailTitle"
            android:theme="@style/TallTitleBarTheme"
        >
            <intent-filter>
                <action android:name="android.intent.action.VIEW" />
                <category android:name="android.intent.category.DEFAULT" />
                <data android:mimeType="vnd.android.cursor.item/calls" />
            </intent-filter>
        </activity>

        <!-- Views the details of a single contact -->
        <activity android:name="ViewContactActivity"
            android:label="@string/viewContactTitle"
            android:theme="@style/TallTitleBarTheme">

            <intent-filter android:label="@string/viewContactDesription">
                <action android:name="android.intent.action.VIEW" />
                <category android:name="android.intent.category.DEFAULT" />
                <data android:mimeType="vnd.android.cursor.item/person" android:host="contacts" />
                <data android:mimeType="vnd.android.cursor.item/contact" android:host="com.android.contacts" />
            </intent-filter>
        </activity>

        <!-- Edit or insert details for a contact -->
        <activity
            android:name=".ui.EditContactActivity"
            android:theme="@style/TallTitleBarTheme"
            android:windowSoftInputMode="stateVisible|adjustResize">

            <intent-filter android:label="@string/editContactDescription">
                <action android:name="android.intent.action.EDIT" />
                <category android:name="android.intent.category.DEFAULT" />
                <data android:mimeType="vnd.android.cursor.item/person" android:host="contacts" />
                <data android:mimeType="vnd.android.cursor.item/contact" android:host="com.android.contacts" />
            </intent-filter>
            <intent-filter android:label="@string/insertContactDescription">
                <action android:name="android.intent.action.INSERT" />
                <category android:name="android.intent.category.DEFAULT" />
                <data android:mimeType="vnd.android.cursor.dir/person" android:host="contacts" />
                <data android:mimeType="vnd.android.cursor.dir/contact" android:host="com.android.contacts" />
            </intent-filter>
        </activity>

        <!-- Stub service used to keep our process alive long enough for
             background threads to finish their operations. -->
        <service
            android:name=".util.EmptyService"
            android:exported="false" />

        <!-- Views the details of a single contact -->
        <activity android:name="ContactOptionsActivity"
            android:label="@string/contactOptionsTitle"
        >   
            <intent-filter>
                <action android:name="android.intent.action.EDIT" />
                <category android:name="android.intent.category.DEFAULT" />
            </intent-filter>
        </activity>

        <!-- Attaches a photo to a contact. Started from external applications -->
        <activity android:name="AttachImage"
            android:label="@string/attachToContact"
            android:taskAffinity="">
            <intent-filter>
                <action android:name="android.intent.action.ATTACH_DATA" />
                <data android:mimeType="image/*" />
                <category android:name="android.intent.category.DEFAULT" />
            </intent-filter>
            />
        </activity>        

        <!-- Activity used to select the groups that should be synced -->
        <activity android:name="ContactsGroupSyncSelector"
            android:label="@string/seclectSyncGroups_title"
        />

        <!-- Makes .ContactsListActivity the search target for any activity in Contacts -->
        <meta-data android:name="android.app.default_searchable" 
                   android:value=".ContactsListActivity" />


        <!-- LIVE FOLDERS -->
        <activity
            android:name=".ContactsLiveFolders$AllContacts"
            android:label="@string/liveFolderAll"
            android:icon="@drawable/ic_launcher_folder_live_contacts">
            <intent-filter>
                <action android:name="android.intent.action.CREATE_LIVE_FOLDER" />
                <category android:name="android.intent.category.DEFAULT" />
            </intent-filter>
        </activity>

        <activity
            android:name=".ContactsLiveFolders$StarredContacts"
            android:label="@string/liveFolderFavorites"
            android:icon="@drawable/ic_launcher_folder_live_contacts_starred">
            <intent-filter>
                <action android:name="android.intent.action.CREATE_LIVE_FOLDER" />
                <category android:name="android.intent.category.DEFAULT" />
            </intent-filter>
        </activity>

        <activity
            android:name=".ContactsLiveFolders$PhoneContacts"
            android:label="@string/liveFolderPhone"
            android:icon="@drawable/ic_launcher_folder_live_contacts_phone">
            <intent-filter>
                <action android:name="android.intent.action.CREATE_LIVE_FOLDER" />
                <category android:name="android.intent.category.DEFAULT" />
            </intent-filter>
        </activity>

        <activity android:name=".ImportVCardActivity"
            android:theme="@style/BackgroundOnly" />

    </application>
</manifest>


<|MERGE_RESOLUTION|>--- conflicted
+++ resolved
@@ -26,12 +26,9 @@
     <uses-permission android:name="android.permission.READ_PHONE_STATE" />
     <uses-permission android:name="android.permission.MODIFY_PHONE_STATE" />
     <uses-permission android:name="com.google.android.googleapps.permission.GOOGLE_AUTH.mail" />
-<<<<<<< HEAD
     <uses-permission android:name="android.permission.WAKE_LOCK" />
     <uses-permission android:name="android.permission.WRITE_EXTERNAL_STORAGE" />
-=======
     <uses-permission android:name="android.permission.USE_CREDENTIALS" />
->>>>>>> fb936a69
 
     <application
         android:label="@string/contactsList"
