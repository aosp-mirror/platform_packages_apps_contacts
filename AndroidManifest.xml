<?xml version="1.0" encoding="utf-8"?>
<!-- Copyright (C) 2006 The Android Open Source Project

     Licensed under the Apache License, Version 2.0 (the "License");
     you may not use this file except in compliance with the License.
     You may obtain a copy of the License at

          http://www.apache.org/licenses/LICENSE-2.0

     Unless required by applicable law or agreed to in writing, software
     distributed under the License is distributed on an "AS IS" BASIS,
     WITHOUT WARRANTIES OR CONDITIONS OF ANY KIND, either express or implied.
     See the License for the specific language governing permissions and
     limitations under the License.
-->

<manifest xmlns:android="http://schemas.android.com/apk/res/android"
    package="com.android.contacts"
    android:sharedUserId="android.uid.shared">

    <original-package android:name="com.android.contacts" />

    <uses-permission android:name="android.permission.CALL_PRIVILEGED" />
    <uses-permission android:name="android.permission.READ_CONTACTS" />
    <uses-permission android:name="android.permission.WRITE_CONTACTS" />
    <uses-permission android:name="android.permission.READ_CALL_LOG" />
    <uses-permission android:name="android.permission.WRITE_CALL_LOG" />
    <uses-permission android:name="android.permission.MANAGE_ACCOUNTS" />
    <uses-permission android:name="android.permission.GET_ACCOUNTS" />
    <uses-permission android:name="android.permission.ACCESS_FINE_LOCATION" />
    <uses-permission android:name="android.permission.ACCESS_COARSE_LOCATION" />
    <uses-permission android:name="android.permission.READ_PROFILE" />
    <uses-permission android:name="android.permission.WRITE_PROFILE" />
    <uses-permission android:name="android.permission.READ_SOCIAL_STREAM" />
    <uses-permission android:name="android.permission.INTERNET" />
    <uses-permission android:name="android.permission.NFC" />
    <uses-permission android:name="android.permission.READ_PHONE_STATE" />
    <uses-permission android:name="android.permission.MODIFY_AUDIO_SETTINGS" />
    <uses-permission android:name="android.permission.MODIFY_PHONE_STATE" />
    <uses-permission android:name="com.google.android.googleapps.permission.GOOGLE_AUTH.mail" />
    <uses-permission android:name="android.permission.WAKE_LOCK" />
    <uses-permission android:name="android.permission.WRITE_EXTERNAL_STORAGE" />
    <uses-permission android:name="android.permission.WRITE_SETTINGS" />
    <uses-permission android:name="android.permission.USE_CREDENTIALS" />
    <uses-permission android:name="android.permission.VIBRATE" />
    <uses-permission android:name="android.permission.READ_SYNC_SETTINGS" />
    <uses-permission android:name="com.android.voicemail.permission.ADD_VOICEMAIL" />
    <uses-permission android:name="com.android.voicemail.permission.READ_WRITE_ALL_VOICEMAIL" />
    <uses-permission android:name="android.permission.ALLOW_ANY_CODEC_FOR_PLAYBACK" />
    <uses-permission android:name="com.android.launcher.permission.INSTALL_SHORTCUT"/>
    <!-- allow broadcasting secret code intents that reboot the phone -->
    <uses-permission android:name="android.permission.REBOOT" />
    <uses-permission android:name="android.permission.RECEIVE_BOOT_COMPLETED" />

    <application
        android:name="com.android.contacts.ContactsApplication"
        android:label="@string/contactsList"
        android:icon="@mipmap/ic_launcher_contacts"
        android:taskAffinity="android.task.contacts"
        android:hardwareAccelerated="true"
    >

        <!-- The main Contacts activity with the contact list, favorites, and groups. -->
        <activity android:name=".activities.PeopleActivity"
            android:label="@string/people"
            android:theme="@style/PeopleTheme"
            android:uiOptions="splitActionBarWhenNarrow"
            android:clearTaskOnLaunch="true"
            android:launchMode="singleTop"
        >
            <intent-filter>
                <action android:name="android.intent.action.MAIN" />
                <category android:name="android.intent.category.DEFAULT" />
                <category android:name="android.intent.category.LAUNCHER" />
                <category android:name="android.intent.category.BROWSABLE" />
                <category android:name="android.intent.category.APP_CONTACTS" />
            </intent-filter>
            <intent-filter>
                <action android:name="com.android.contacts.action.LIST_DEFAULT" />
                <category android:name="android.intent.category.DEFAULT" />
                <category android:name="android.intent.category.TAB" />
            </intent-filter>

            <intent-filter>
                <action android:name="com.android.contacts.action.LIST_CONTACTS" />
                <category android:name="android.intent.category.DEFAULT" />
                <category android:name="android.intent.category.TAB" />
            </intent-filter>

            <intent-filter>
                <action android:name="com.android.contacts.action.LIST_ALL_CONTACTS" />
                <category android:name="android.intent.category.DEFAULT" />
                <category android:name="android.intent.category.TAB" />
            </intent-filter>

            <intent-filter>
                <action android:name="com.android.contacts.action.LIST_CONTACTS_WITH_PHONES" />
                <category android:name="android.intent.category.DEFAULT" />
                <category android:name="android.intent.category.TAB" />
            </intent-filter>

            <intent-filter android:label="@string/starredList">
                <action android:name="com.android.contacts.action.LIST_STARRED" />
                <category android:name="android.intent.category.DEFAULT" />
                <category android:name="android.intent.category.TAB" />
            </intent-filter>

            <intent-filter android:label="@string/frequentList">
                <action android:name="com.android.contacts.action.LIST_FREQUENT" />
                <category android:name="android.intent.category.DEFAULT" />
                <category android:name="android.intent.category.TAB" />
            </intent-filter>

            <intent-filter android:label="@string/strequentList">
                <action android:name="com.android.contacts.action.LIST_STREQUENT" />
                <category android:name="android.intent.category.DEFAULT" />
                <category android:name="android.intent.category.TAB" />
            </intent-filter>

            <intent-filter>
                <action android:name="android.intent.action.SEARCH" />
                <category android:name="android.intent.category.DEFAULT" />
                <data android:mimeType="vnd.android.cursor.dir/contact" />
            </intent-filter>

            <intent-filter>
                <action android:name="android.intent.action.SEARCH" />
                <category android:name="android.intent.category.DEFAULT" />
            </intent-filter>

            <intent-filter>
                <action android:name="com.android.contacts.action.FILTER_CONTACTS" />
                <category android:name="android.intent.category.DEFAULT" />
                <data android:mimeType="vnd.android.cursor.dir/contact" />
            </intent-filter>

            <intent-filter>
                <action android:name="android.intent.action.VIEW" />
                <category android:name="android.intent.category.DEFAULT" />
                <data android:mimeType="vnd.android.cursor.dir/person" />
                <data android:mimeType="vnd.android.cursor.dir/contact" />
            </intent-filter>

            <meta-data android:name="android.app.searchable"
                android:resource="@xml/searchable"
            />
        </activity>

        <activity android:name=".activities.ContactSelectionActivity"
            android:label="@string/contactsList"
            android:theme="@style/ContactPickerTheme"
            android:launchMode="singleTop"
            android:clearTaskOnLaunch="true"
            android:uiOptions="splitActionBarWhenNarrow">
            <intent-filter>
                <action android:name="android.intent.action.INSERT_OR_EDIT" />
                <category android:name="android.intent.category.DEFAULT" />
                <data android:mimeType="vnd.android.cursor.item/person" />
                <data android:mimeType="vnd.android.cursor.item/contact" />
                <data android:mimeType="vnd.android.cursor.item/raw_contact" />
            </intent-filter>

            <intent-filter>
                <action android:name="android.intent.action.PICK" />
                <category android:name="android.intent.category.DEFAULT" />
                <data android:mimeType="vnd.android.cursor.dir/contact" />
                <data android:mimeType="vnd.android.cursor.dir/person" />
                <data android:mimeType="vnd.android.cursor.dir/phone_v2" />
                <data android:mimeType="vnd.android.cursor.dir/phone" />
                <data android:mimeType="vnd.android.cursor.dir/postal-address_v2" />
                <data android:mimeType="vnd.android.cursor.dir/postal-address" />
                <data android:mimeType="vnd.android.cursor.dir/email_v2" />
            </intent-filter>

            <intent-filter>
                <action android:name="android.intent.action.GET_CONTENT" />
                <category android:name="android.intent.category.DEFAULT" />
                <data android:mimeType="vnd.android.cursor.item/contact" />
                <data android:mimeType="vnd.android.cursor.item/person" />
                <data android:mimeType="vnd.android.cursor.item/phone_v2" />
                <data android:mimeType="vnd.android.cursor.item/phone" />
                <data android:mimeType="vnd.android.cursor.item/postal-address_v2" />
                <data android:mimeType="vnd.android.cursor.item/postal-address" />
            </intent-filter>
        </activity>

        <!-- Backwards compatibility: somebody may have hard coded this activity name -->
        <activity-alias android:name="ContactsListActivity"
            android:targetActivity=".activities.PeopleActivity"
        />

        <!-- Backwards compatibility: "Contacts" from Honeycomb -->
        <activity-alias android:name=".activities.ContactsFrontDoor"
            android:targetActivity=".activities.PeopleActivity"
            android:exported="true"
        />

        <!-- Backwards compatibility: "Contacts" from Gingerbread and earlier -->
        <activity-alias android:name="DialtactsContactsEntryActivity"
            android:targetActivity=".activities.PeopleActivity"
            android:exported="true"
        />

        <!-- An activity for joining contacts -->
        <activity android:name=".activities.JoinContactActivity"
            android:theme="@style/JoinContactActivityTheme"
            android:clearTaskOnLaunch="true"
        >
            <intent-filter>
                <action android:name="com.android.contacts.action.JOIN_CONTACT" />
                <category android:name="android.intent.category.DEFAULT" />
            </intent-filter>
        </activity>

        <!-- Used to set options -->
        <activity
            android:name=".preference.ContactsPreferenceActivity"
            android:label="@string/activity_title_settings"
            android:theme="@style/ContactsPreferencesTheme" />

        <!-- Used to filter contacts list by account -->
        <activity
            android:name=".list.AccountFilterActivity"
            android:label="@string/activity_title_contacts_filter"
            android:theme="@style/ContactListFilterTheme" />

        <!-- Used to select display and sync groups -->
        <activity
            android:name=".list.CustomContactListFilterActivity"
            android:label="@string/custom_list_filter"
            android:theme="@style/ContactListFilterTheme" />

        <activity
            android:name=".activities.ShowOrCreateActivity"
            android:theme="@android:style/Theme.Translucent.NoTitleBar">

            <intent-filter>
                <action android:name="com.android.contacts.action.SHOW_OR_CREATE_CONTACT" />
                <category android:name="android.intent.category.DEFAULT" />
                <data android:scheme="mailto" />
                <data android:scheme="tel" />
            </intent-filter>
        </activity>

        <!-- List of groups -->
        <activity android:name=".activities.GroupBrowserActivity"
            android:label="@string/contactsGroupsLabel"
            android:theme="@style/PeopleTheme"
            android:uiOptions="splitActionBarWhenNarrow"
            android:launchMode="singleTop"
            android:clearTaskOnLaunch="true"/>

        <!-- Views the details of a single group -->
        <activity android:name=".activities.GroupDetailActivity"
            android:label=""
            android:theme="@style/DetailActivityTheme"/>

        <!-- Create a new or edit an existing group -->
        <activity
            android:name=".activities.GroupEditorActivity"
            android:theme="@style/EditorActivityTheme"
            android:windowSoftInputMode="adjustResize" />

        <!-- Used to show QuickContact window over a translucent activity, which is a
             temporary hack until we add better framework support. -->
        <activity
            android:name=".quickcontact.QuickContactActivity"
            android:theme="@style/Theme.QuickContact"
            android:launchMode="singleTop"
            android:excludeFromRecents="true"
            android:noHistory="true"
            android:taskAffinity=""
            android:windowSoftInputMode="stateUnchanged">

            <intent-filter>
                <action android:name="com.android.contacts.action.QUICK_CONTACT" />
                <category android:name="android.intent.category.DEFAULT" />
                <data android:mimeType="vnd.android.cursor.item/contact" />
                <data android:mimeType="vnd.android.cursor.item/person" />
            </intent-filter>
        </activity>

        <receiver
            android:name=".quickcontact.QuickContactBroadcastReceiver"
            android:exported="false" />

        <activity-alias android:name="ContactShortcut"
            android:targetActivity=".activities.ContactSelectionActivity"
            android:label="@string/shortcutContact"
            android:icon="@mipmap/ic_launcher_shortcut_contact">

            <intent-filter>
                <action android:name="android.intent.action.CREATE_SHORTCUT" />
                <category android:name="android.intent.category.DEFAULT" />
            </intent-filter>

        </activity-alias>

        <activity-alias android:name="alias.DialShortcut"
            android:targetActivity=".activities.ContactSelectionActivity"
            android:label="@string/shortcutDialContact"
            android:icon="@mipmap/ic_launcher_shortcut_directdial"
            android:enabled="@*android:bool/config_voice_capable">

            <intent-filter>
                <action android:name="android.intent.action.CREATE_SHORTCUT" />
                <category android:name="android.intent.category.DEFAULT" />
                <category android:name="android.intent.category.CAR_MODE" />
            </intent-filter>

        </activity-alias>

        <activity-alias android:name="alias.MessageShortcut"
            android:targetActivity=".activities.ContactSelectionActivity"
            android:label="@string/shortcutMessageContact"
            android:icon="@mipmap/ic_launcher_shortcut_directmessage"
            android:enabled="@*android:bool/config_voice_capable">

            <intent-filter>
                <action android:name="android.intent.action.CREATE_SHORTCUT" />
                <category android:name="android.intent.category.DEFAULT" />
            </intent-filter>

        </activity-alias>

        <!-- Views the details of a single contact -->
        <activity android:name=".activities.ContactDetailActivity"
            android:label="@string/viewContactTitle"
            android:theme="@style/DetailActivityTheme"
            android:parentActivityName=".activities.PeopleActivity">

            <intent-filter android:label="@string/viewContactDesription">
                <action android:name="android.intent.action.VIEW" />
                <category android:name="android.intent.category.DEFAULT" />
                <data android:mimeType="vnd.android.cursor.item/person" />
                <data android:mimeType="vnd.android.cursor.item/contact" />
                <data android:mimeType="vnd.android.cursor.item/raw_contact" />
            </intent-filter>
        </activity>

        <!-- Confirm that a single detail will be added to an existing contact -->
        <activity
            android:name=".activities.ConfirmAddDetailActivity"
            android:label="@string/activity_title_confirm_add_detail"
            android:theme="@style/ConfirmAddDetailDialogTheme"
            android:windowSoftInputMode="adjustResize"
            android:exported="false"/>

        <!-- Accounts changed prompt that can appear when creating a new contact. -->
        <activity
            android:name=".activities.ContactEditorAccountsChangedActivity"
            android:theme="@style/ContactEditorAccountsChangedActivityTheme"
            android:windowSoftInputMode="adjustResize"
            android:exported="false"/>

        <!-- Create a new or edit an existing contact -->
        <activity
            android:name=".activities.ContactEditorActivity"
            android:theme="@style/EditorActivityTheme"
            android:windowSoftInputMode="adjustResize">

            <intent-filter android:label="@string/editContactDescription">
                <action android:name="android.intent.action.EDIT" />
                <category android:name="android.intent.category.DEFAULT" />
                <data android:mimeType="vnd.android.cursor.item/person" />
                <data android:mimeType="vnd.android.cursor.item/contact" />
                <data android:mimeType="vnd.android.cursor.item/raw_contact" />
            </intent-filter>
            <intent-filter android:label="@string/insertContactDescription">
                <action android:name="android.intent.action.INSERT" />
                <category android:name="android.intent.category.DEFAULT" />
                <data android:mimeType="vnd.android.cursor.dir/person" />
                <data android:mimeType="vnd.android.cursor.dir/contact" />
                <data android:mimeType="vnd.android.cursor.dir/raw_contact" />
            </intent-filter>
        </activity>

        <activity android:name=".common.test.FragmentTestActivity">
            <intent-filter>
                <category android:name="android.intent.category.TEST" />
            </intent-filter>
        </activity>

        <!-- Stub service used to keep our process alive long enough for
             background threads to finish their operations. -->
        <service
            android:name=".util.EmptyService"
            android:exported="false" />

        <!-- Service to save a contact -->
        <service
            android:name=".ContactSaveService"
            android:exported="false" />

        <!-- Attaches a photo to a contact. Started from external applications -->
        <activity android:name=".activities.AttachPhotoActivity"
            android:label="@string/attach_photo_dialog_title"
            android:taskAffinity="">
            <intent-filter>
                <action android:name="android.intent.action.ATTACH_DATA" />
                <data android:mimeType="image/*" />
                <category android:name="android.intent.category.DEFAULT" />
            </intent-filter>
        </activity>

        <!--
            Internal photo selection activity.  This activity handles all configuration changes by
            itself.
        -->
        <activity android:name=".activities.PhotoSelectionActivity"
            android:theme="@style/Theme.PhotoSelector"
            android:launchMode="singleTop"
            android:windowSoftInputMode="stateUnchanged"
            android:configChanges="mcc|mnc|locale|touchscreen|keyboard|keyboardHidden|navigation|screenLayout|fontScale|uiMode|orientation|screenSize|smallestScreenSize"
            >
        </activity>

        <!-- Interstitial activity that shows a phone disambig dialog -->
        <activity android:name="CallContactActivity"
            android:theme="@android:style/Theme.Translucent">
        </activity>

        <!-- vCard related -->
        <activity android:name=".vcard.ImportVCardActivity"
            android:configChanges="orientation|screenSize|keyboardHidden"
            android:screenOrientation="nosensor"
            android:theme="@style/BackgroundOnlyTheme">
            <intent-filter>
                <action android:name="android.intent.action.VIEW" />
                <data android:mimeType="text/directory" />
                <data android:mimeType="text/vcard" />
                <data android:mimeType="text/x-vcard" />
                <category android:name="android.intent.category.DEFAULT" />
            </intent-filter>
        </activity>

        <activity android:name=".vcard.NfcImportVCardActivity"
            android:configChanges="orientation|screenSize|keyboardHidden"
            android:theme="@style/BackgroundOnlyTheme">
            <intent-filter>
                <action android:name="android.nfc.action.NDEF_DISCOVERED" />
                <data android:mimeType="text/vcard" />
                <data android:mimeType="text/x-vcard" />
                <category android:name="android.intent.category.DEFAULT" />
            </intent-filter>
        </activity>

        <activity android:name=".vcard.CancelActivity"
            android:theme="@style/BackgroundOnlyTheme" />

        <activity android:name=".vcard.SelectAccountActivity"
            android:theme="@style/BackgroundOnlyTheme" />

        <activity android:name=".vcard.ExportVCardActivity"
            android:theme="@style/BackgroundOnlyTheme" />

        <service
            android:name=".vcard.VCardService"
            android:exported="false" />

        <!-- Pinned header list demo -->
        <activity android:name=".widget.PinnedHeaderListDemoActivity">
            <intent-filter>
                <action android:name="android.intent.action.MAIN" />
                <category android:name="android.intent.category.DEFAULT" />
            </intent-filter>
        </activity>

        <!-- The widget that shows details and the social stream of a contact -->
        <receiver android:name=".socialwidget.SocialWidgetProvider"
            android:label="@string/social_widget_label" >
            <intent-filter>
                <action android:name="android.appwidget.action.APPWIDGET_UPDATE" />
            </intent-filter>
            <meta-data android:name="android.appwidget.provider"
                    android:resource="@xml/social_widget_info" />
        </receiver>

        <activity
            android:name=".socialwidget.SocialWidgetConfigureActivity"
            android:theme="@android:style/Theme.Translucent.NoTitleBar" >
            <intent-filter>
                <action android:name="android.intent.action.APPWIDGET_PICK" />
            </intent-filter>
        </activity>

<<<<<<< HEAD
=======
        <service
            android:name=".calllog.CallLogNotificationsService"
            android:exported="false"
        />

        <!-- Service that is exclusively for the Phone application that sends out a view
             notification. This service might be removed in future versions of the app  -->
        <service android:name=".ViewNotificationService"
            android:permission="android.permission.WRITE_CONTACTS"
            android:exported="true">
            <intent-filter>
                <action android:name="com.android.contacts.VIEW_NOTIFICATION" />
                <data android:mimeType="vnd.android.cursor.item/contact" />
            </intent-filter>
        </service>
        <meta-data android:name="android.nfc.disable_beam_default" android:value="true" />
>>>>>>> 6599235c
    </application>
</manifest><|MERGE_RESOLUTION|>--- conflicted
+++ resolved
@@ -484,8 +484,6 @@
             </intent-filter>
         </activity>
 
-<<<<<<< HEAD
-=======
         <service
             android:name=".calllog.CallLogNotificationsService"
             android:exported="false"
@@ -502,6 +500,5 @@
             </intent-filter>
         </service>
         <meta-data android:name="android.nfc.disable_beam_default" android:value="true" />
->>>>>>> 6599235c
     </application>
 </manifest>